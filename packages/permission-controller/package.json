{
  "name": "@metamask/permission-controller",
  "version": "4.1.1",
  "description": "Mediates access to JSON-RPC methods, used to interact with pieces of the MetaMask stack, via middleware for json-rpc-engine",
  "keywords": [
    "MetaMask",
    "Ethereum"
  ],
  "homepage": "https://github.com/MetaMask/core/tree/main/packages/permission-controller#readme",
  "bugs": {
    "url": "https://github.com/MetaMask/core/issues"
  },
  "repository": {
    "type": "git",
    "url": "https://github.com/MetaMask/core.git"
  },
  "license": "MIT",
  "main": "./dist/index.js",
  "types": "./dist/index.d.ts",
  "files": [
    "dist/"
  ],
  "scripts": {
    "build:docs": "typedoc",
    "changelog:validate": "../../scripts/validate-changelog.sh @metamask/permission-controller",
    "publish:preview": "yarn npm publish --tag preview",
    "test": "jest",
    "test:watch": "jest --watch"
  },
  "dependencies": {
    "@metamask/approval-controller": "^3.5.1",
    "@metamask/base-controller": "^3.2.1",
<<<<<<< HEAD
    "@metamask/controller-utils": "^4.3.2",
    "@metamask/json-rpc-engine": "^7.1.1",
    "@metamask/utils": "^8.1.0",
=======
    "@metamask/controller-utils": "^5.0.0",
    "@metamask/utils": "^6.2.0",
>>>>>>> ff9e2b3c
    "@types/deep-freeze-strict": "^1.1.0",
    "deep-freeze-strict": "^1.1.1",
    "eth-rpc-errors": "^4.0.2",
    "immer": "^9.0.6",
    "nanoid": "^3.1.31"
  },
  "devDependencies": {
    "@metamask/auto-changelog": "^3.1.0",
    "@types/jest": "^27.4.1",
    "deepmerge": "^4.2.2",
    "jest": "^27.5.1",
    "ts-jest": "^27.1.4",
    "typedoc": "^0.23.15",
    "typedoc-plugin-missing-exports": "^0.23.0",
    "typescript": "~4.6.3"
  },
  "peerDependencies": {
    "@metamask/approval-controller": "^3.5.1"
  },
  "engines": {
    "node": ">=16.0.0"
  },
  "publishConfig": {
    "access": "public",
    "registry": "https://registry.npmjs.org/"
  }
}<|MERGE_RESOLUTION|>--- conflicted
+++ resolved
@@ -30,14 +30,9 @@
   "dependencies": {
     "@metamask/approval-controller": "^3.5.1",
     "@metamask/base-controller": "^3.2.1",
-<<<<<<< HEAD
-    "@metamask/controller-utils": "^4.3.2",
+    "@metamask/controller-utils": "^5.0.0",
     "@metamask/json-rpc-engine": "^7.1.1",
     "@metamask/utils": "^8.1.0",
-=======
-    "@metamask/controller-utils": "^5.0.0",
-    "@metamask/utils": "^6.2.0",
->>>>>>> ff9e2b3c
     "@types/deep-freeze-strict": "^1.1.0",
     "deep-freeze-strict": "^1.1.1",
     "eth-rpc-errors": "^4.0.2",
