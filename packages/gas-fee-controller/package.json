--- conflicted
+++ resolved
@@ -31,13 +31,8 @@
     "@metamask/base-controller": "^3.2.1",
     "@metamask/controller-utils": "^5.0.0",
     "@metamask/eth-query": "^3.0.1",
-<<<<<<< HEAD
-    "@metamask/network-controller": "^12.2.0",
+    "@metamask/network-controller": "^13.0.0",
     "@metamask/utils": "^8.1.0",
-=======
-    "@metamask/network-controller": "^13.0.0",
-    "@metamask/utils": "^6.2.0",
->>>>>>> ff9e2b3c
     "@types/uuid": "^8.3.0",
     "ethereumjs-util": "^7.0.10",
     "ethjs-unit": "^0.1.6",
