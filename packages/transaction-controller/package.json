--- conflicted
+++ resolved
@@ -68,11 +68,8 @@
   "devDependencies": {
     "@babel/runtime": "^7.23.9",
     "@metamask/auto-changelog": "^3.4.4",
-<<<<<<< HEAD
     "@metamask/eth-block-tracker": "^10.0.0",
-=======
     "@metamask/eth-json-rpc-provider": "^4.0.0",
->>>>>>> 6982c7fd
     "@metamask/ethjs-provider-http": "^0.3.0",
     "@metamask/keyring-api": "^8.0.0",
     "@types/bn.js": "^5.1.5",
