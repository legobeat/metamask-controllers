{
  "name": "@metamask/transaction-controller",
  "version": "32.0.0",
  "description": "Stores transactions alongside their periodically updated statuses and manages interactions such as approval and cancellation",
  "keywords": [
    "MetaMask",
    "Ethereum"
  ],
  "homepage": "https://github.com/MetaMask/core/tree/main/packages/transaction-controller#readme",
  "bugs": {
    "url": "https://github.com/MetaMask/core/issues"
  },
  "repository": {
    "type": "git",
    "url": "https://github.com/MetaMask/core.git"
  },
  "license": "MIT",
  "sideEffects": false,
  "exports": {
    ".": {
      "import": "./dist/index.mjs",
      "require": "./dist/index.js",
      "types": "./dist/types/index.d.ts"
    },
    "./package.json": "./package.json"
  },
  "main": "./dist/index.js",
  "types": "./dist/types/index.d.ts",
  "files": [
    "dist/"
  ],
  "scripts": {
    "build": "tsup --config ../../tsup.config.ts --tsconfig ./tsconfig.build.json --clean",
    "build:docs": "typedoc",
    "changelog:update": "../../scripts/update-changelog.sh @metamask/transaction-controller",
    "changelog:validate": "../../scripts/validate-changelog.sh @metamask/transaction-controller",
    "publish:preview": "yarn npm publish --tag preview",
    "test": "jest --reporters=jest-silent-reporter",
    "test:clean": "jest --clearCache",
    "test:verbose": "jest --verbose",
    "test:watch": "jest --watch"
  },
  "dependencies": {
    "@ethereumjs/common": "^3.2.0",
    "@ethereumjs/tx": "^4.2.0",
    "@ethereumjs/util": "^8.1.0",
    "@ethersproject/abi": "^5.7.0",
    "@ethersproject/contracts": "^5.7.0",
    "@ethersproject/providers": "^5.7.0",
    "@metamask/approval-controller": "^7.0.0",
    "@metamask/base-controller": "^6.0.0",
    "@metamask/controller-utils": "^11.0.0",
    "@metamask/eth-query": "^4.0.0",
    "@metamask/gas-fee-controller": "^17.0.0",
    "@metamask/metamask-eth-abis": "^3.1.1",
    "@metamask/network-controller": "^19.0.0",
    "@metamask/nonce-tracker": "^5.0.0",
    "@metamask/rpc-errors": "^6.2.1",
    "@metamask/utils": "^8.3.0",
    "async-mutex": "^0.5.0",
    "bn.js": "^5.2.1",
    "eth-method-registry": "^4.0.0",
    "fast-json-patch": "^3.1.1",
    "lodash": "^4.17.21",
    "uuid": "^8.3.2"
  },
  "devDependencies": {
    "@babel/runtime": "^7.23.9",
    "@metamask/auto-changelog": "^3.4.4",
    "@metamask/eth-block-tracker": "^10.0.0",
    "@metamask/ethjs-provider-http": "^0.3.0",
    "@types/bn.js": "^5.1.5",
    "@types/jest": "^27.4.1",
    "@types/node": "^16.18.54",
    "deepmerge": "^4.2.2",
    "immer": "^9.0.6",
    "jest": "^27.5.1",
    "nock": "^13.3.1",
    "sinon": "^9.2.4",
    "ts-jest": "^27.1.4",
    "typedoc": "^0.24.8",
    "typedoc-plugin-missing-exports": "^2.0.0",
    "typescript": "~4.9.5"
  },
  "peerDependencies": {
    "@babel/runtime": "^7.23.9",
<<<<<<< HEAD
    "@metamask/approval-controller": "^6.0.0",
    "@metamask/eth-block-tracker": ">=9",
    "@metamask/gas-fee-controller": "^15.0.0",
    "@metamask/network-controller": "^18.0.0"
=======
    "@metamask/approval-controller": "^7.0.0",
    "@metamask/gas-fee-controller": "^17.0.0",
    "@metamask/network-controller": "^19.0.0"
>>>>>>> 5251f3a1
  },
  "engines": {
    "node": "^18.18 || >=20"
  },
  "publishConfig": {
    "access": "public",
    "registry": "https://registry.npmjs.org/"
  }
}<|MERGE_RESOLUTION|>--- conflicted
+++ resolved
@@ -84,16 +84,10 @@
   },
   "peerDependencies": {
     "@babel/runtime": "^7.23.9",
-<<<<<<< HEAD
-    "@metamask/approval-controller": "^6.0.0",
+    "@metamask/approval-controller": "^7.0.0",
     "@metamask/eth-block-tracker": ">=9",
-    "@metamask/gas-fee-controller": "^15.0.0",
-    "@metamask/network-controller": "^18.0.0"
-=======
-    "@metamask/approval-controller": "^7.0.0",
     "@metamask/gas-fee-controller": "^17.0.0",
     "@metamask/network-controller": "^19.0.0"
->>>>>>> 5251f3a1
   },
   "engines": {
     "node": "^18.18 || >=20"
