--- conflicted
+++ resolved
@@ -49,14 +49,10 @@
     "@ethersproject/providers": "^5.7.0",
     "@metamask/base-controller": "^6.0.2",
     "@metamask/controller-utils": "^11.0.2",
+    "@metamask/eth-block-tracker": "^9.0.3",
     "@metamask/eth-query": "^4.0.0",
     "@metamask/metamask-eth-abis": "^3.1.1",
-<<<<<<< HEAD
-    "@metamask/network-controller": "^20.0.0",
     "@metamask/nonce-tracker": "^6.0.0",
-=======
-    "@metamask/nonce-tracker": "^5.0.0",
->>>>>>> c2f0b5cb
     "@metamask/rpc-errors": "^6.3.1",
     "@metamask/utils": "^9.1.0",
     "async-mutex": "^0.5.0",
