--- conflicted
+++ resolved
@@ -332,27 +332,6 @@
   },
   subscribe: () => undefined,
 };
-<<<<<<< HEAD
-=======
-const MOCK_NETWORK_WITHOUT_CHAIN_ID: MockNetwork = {
-  provider: GOERLI_PROVIDER,
-  blockTracker: buildMockBlockTracker('0x102833C', GOERLI_PROVIDER),
-  state: {
-    selectedNetworkClientId: NetworkType.goerli,
-    networksMetadata: {
-      [NetworkType.goerli]: {
-        EIPS: { 1559: false },
-        status: NetworkStatus.Available,
-      },
-    },
-    providerConfig: {
-      type: NetworkType.goerli,
-    } as NetworkState['providerConfig'],
-    networkConfigurations: {},
-  },
-  subscribe: () => undefined,
-};
->>>>>>> 9f3498a9
 const MOCK_MAINNET_NETWORK: MockNetwork = {
   provider: MAINNET_PROVIDER,
   blockTracker: buildMockBlockTracker('0x102833C', MAINNET_PROVIDER),
