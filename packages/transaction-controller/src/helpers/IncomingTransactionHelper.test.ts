--- conflicted
+++ resolved
@@ -31,11 +31,7 @@
 } as unknown as jest.Mocked<BlockTracker>;
 
 const CONTROLLER_ARGS_MOCK = {
-<<<<<<< HEAD
   getBlockTracker: () => BLOCK_TRACKER_MOCK,
-  getCurrentAccount: () => ADDRESS_MOCK,
-=======
-  blockTracker: BLOCK_TRACKER_MOCK,
   getCurrentAccount: () => {
     return {
       id: '58def058-d35f-49a1-a7ab-e2580565f6f5',
@@ -51,7 +47,6 @@
       },
     };
   },
->>>>>>> 6982c7fd
   getLastFetchedBlockNumbers: () => ({}),
   getChainId: () => CHAIN_ID_MOCK,
   remoteTransactionSource: {} as RemoteTransactionSource,
