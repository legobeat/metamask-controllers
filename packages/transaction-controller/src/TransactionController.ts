import { Hardfork, Common, type ChainConfig } from '@ethereumjs/common';
import type { TypedTransaction } from '@ethereumjs/tx';
import { TransactionFactory } from '@ethereumjs/tx';
import { bufferToHex } from '@ethereumjs/util';
import type { AccountsControllerGetSelectedAccountAction } from '@metamask/accounts-controller';
import type {
  AcceptResultCallbacks,
  AddApprovalRequest,
  AddResult,
} from '@metamask/approval-controller';
import type {
  ControllerGetStateAction,
  ControllerStateChangeEvent,
  RestrictedControllerMessenger,
} from '@metamask/base-controller';
import { BaseController } from '@metamask/base-controller';
import {
  query,
  ApprovalType,
  ORIGIN_METAMASK,
  convertHexToDecimal,
  isInfuraNetworkType,
} from '@metamask/controller-utils';
import EthQuery from '@metamask/eth-query';
import type {
  FetchGasFeeEstimateOptions,
  GasFeeState,
} from '@metamask/gas-fee-controller';
import type {
  BlockTracker,
  NetworkClientId,
  NetworkController,
  NetworkControllerStateChangeEvent,
  NetworkState,
  Provider,
  NetworkControllerFindNetworkClientIdByChainIdAction,
  NetworkControllerGetNetworkClientByIdAction,
} from '@metamask/network-controller';
import { NetworkClientType } from '@metamask/network-controller';
import type {
  NonceLock,
  Transaction as NonceTrackerTransaction,
} from '@metamask/nonce-tracker';
import { NonceTracker } from '@metamask/nonce-tracker';
import { errorCodes, rpcErrors, providerErrors } from '@metamask/rpc-errors';
import type { Hex } from '@metamask/utils';
import { add0x } from '@metamask/utils';
import { Mutex } from 'async-mutex';
import { MethodRegistry } from 'eth-method-registry';
import { EventEmitter } from 'events';
import { cloneDeep, mapValues, merge, pickBy, sortBy, isEqual } from 'lodash';
import { v1 as random } from 'uuid';

import { DefaultGasFeeFlow } from './gas-flows/DefaultGasFeeFlow';
import { LineaGasFeeFlow } from './gas-flows/LineaGasFeeFlow';
import { OptimismLayer1GasFeeFlow } from './gas-flows/OptimismLayer1GasFeeFlow';
import { ScrollLayer1GasFeeFlow } from './gas-flows/ScrollLayer1GasFeeFlow';
import { TestGasFeeFlow } from './gas-flows/TestGasFeeFlow';
import { EtherscanRemoteTransactionSource } from './helpers/EtherscanRemoteTransactionSource';
import { GasFeePoller } from './helpers/GasFeePoller';
import type { IncomingTransactionOptions } from './helpers/IncomingTransactionHelper';
import { IncomingTransactionHelper } from './helpers/IncomingTransactionHelper';
import { MultichainTrackingHelper } from './helpers/MultichainTrackingHelper';
import { PendingTransactionTracker } from './helpers/PendingTransactionTracker';
import { projectLogger as log } from './logger';
import type {
  DappSuggestedGasFees,
  Layer1GasFeeFlow,
  SavedGasFees,
  SecurityProviderRequest,
  SendFlowHistoryEntry,
  TransactionParams,
  TransactionMeta,
  TransactionReceipt,
  WalletDevice,
  SecurityAlertResponse,
  GasFeeFlow,
  SimulationData,
  GasFeeEstimates,
  GasFeeFlowResponse,
} from './types';
import {
  TransactionEnvelopeType,
  TransactionType,
  TransactionStatus,
  SimulationErrorCode,
} from './types';
import { validateConfirmedExternalTransaction } from './utils/external-transactions';
import { addGasBuffer, estimateGas, updateGas } from './utils/gas';
import { updateGasFees } from './utils/gas-fees';
import { getGasFeeFlow } from './utils/gas-flow';
import {
  addInitialHistorySnapshot,
  updateTransactionHistory,
} from './utils/history';
import {
  getTransactionLayer1GasFee,
  updateTransactionLayer1GasFee,
} from './utils/layer1-gas-fee-flow';
import {
  getAndFormatTransactionsForNonceTracker,
  getNextNonce,
} from './utils/nonce';
import { getSimulationData } from './utils/simulation';
import {
  updatePostTransactionBalance,
  updateSwapsTransaction,
} from './utils/swaps';
import { determineTransactionType } from './utils/transaction-type';
import {
  getIncreasedPriceFromExisting,
  normalizeTransactionParams,
  isEIP1559Transaction,
  isFeeMarketEIP1559Values,
  isGasPriceValue,
  validateGasValues,
  validateIfTransactionUnapproved,
  validateMinimumIncrease,
  normalizeTxError,
  normalizeGasFeeValues,
} from './utils/utils';
import {
  validateTransactionOrigin,
  validateTxParams,
} from './utils/validation';

/**
 * Metadata for the TransactionController state, describing how to "anonymize"
 * the state and which parts should be persisted.
 */
const metadata = {
  transactions: {
    persist: true,
    anonymous: false,
  },
  methodData: {
    persist: true,
    anonymous: false,
  },
  lastFetchedBlockNumbers: {
    persist: true,
    anonymous: false,
  },
};

export const HARDFORK = Hardfork.London;

/**
 * Object with new transaction's meta and a promise resolving to the
 * transaction hash if successful.
 *
 * @property result - Promise resolving to a new transaction hash
 * @property transactionMeta - Meta information about this new transaction
 */
// This interface was created before this ESLint rule was added.
// Convert to a `type` in a future major version.
// eslint-disable-next-line @typescript-eslint/consistent-type-definitions
export interface Result {
  result: Promise<string>;
  transactionMeta: TransactionMeta;
}

// This interface was created before this ESLint rule was added.
// Convert to a `type` in a future major version.
// eslint-disable-next-line @typescript-eslint/consistent-type-definitions
export interface GasPriceValue {
  gasPrice: string;
}

// This interface was created before this ESLint rule was added.
// Convert to a `type` in a future major version.
// eslint-disable-next-line @typescript-eslint/consistent-type-definitions
export interface FeeMarketEIP1559Values {
  maxFeePerGas: string;
  maxPriorityFeePerGas: string;
}

/**
 * Method data registry object
 *
 * @property registryMethod - Registry method raw string
 * @property parsedRegistryMethod - Registry method object, containing name and method arguments
 */
export type MethodData = {
  registryMethod: string;
  parsedRegistryMethod:
    | {
        name: string;
        args: { type: string }[];
      }
    | {
        // We're using `any` instead of `undefined` for compatibility with `Json`
        // TODO: Correct this type
        // eslint-disable-next-line @typescript-eslint/no-explicit-any
        name?: any;
        // We're using `any` instead of `undefined` for compatibility with `Json`
        // TODO: Correct this type
        // eslint-disable-next-line @typescript-eslint/no-explicit-any
        args?: any;
      };
};

/**
 * Transaction controller state
 *
 * @property transactions - A list of TransactionMeta objects
 * @property methodData - Object containing all known method data information
 * @property lastFetchedBlockNumbers - Last fetched block numbers.
 */
export type TransactionControllerState = {
  transactions: TransactionMeta[];
  methodData: Record<string, MethodData>;
  lastFetchedBlockNumbers: { [key: string]: number };
};

/**
 * Multiplier used to determine a transaction's increased gas fee during cancellation
 */
export const CANCEL_RATE = 1.1;

/**
 * Multiplier used to determine a transaction's increased gas fee during speed up
 */
export const SPEED_UP_RATE = 1.1;

/**
 * Represents the `TransactionController:getState` action.
 */
export type TransactionControllerGetStateAction = ControllerGetStateAction<
  typeof controllerName,
  TransactionControllerState
>;

/**
 * The internal actions available to the TransactionController.
 */
export type TransactionControllerActions = TransactionControllerGetStateAction;

/**
 * Configuration options for the PendingTransactionTracker
 *
 * @property isResubmitEnabled - Whether transaction publishing is automatically retried.
 */
export type PendingTransactionOptions = {
  isResubmitEnabled?: () => boolean;
};

/**
 * TransactionController constructor options.
 *
 * @property blockTracker - The block tracker used to poll for new blocks data.
 * @property disableHistory - Whether to disable storing history in transaction metadata.
 * @property disableSendFlowHistory - Explicitly disable transaction metadata history.
 * @property disableSwaps - Whether to disable additional processing on swaps transactions.
 * @property getCurrentAccountEIP1559Compatibility - Whether or not the account supports EIP-1559.
 * @property getCurrentNetworkEIP1559Compatibility - Whether or not the network supports EIP-1559.
 * @property getExternalPendingTransactions - Callback to retrieve pending transactions from external sources.
 * @property getGasFeeEstimates - Callback to retrieve gas fee estimates.
 * @property getNetworkClientRegistry - Gets the network client registry.
 * @property getNetworkState - Gets the state of the network controller.
 * @property getPermittedAccounts - Get accounts that a given origin has permissions for.
 * @property getSavedGasFees - Gets the saved gas fee config.
 * @property getSelectedAddress - Gets the address of the currently selected account.
 * @property incomingTransactions - Configuration options for incoming transaction support.
 * @property isMultichainEnabled - Enable multichain support.
 * @property isSimulationEnabled - Whether new transactions will be automatically simulated.
 * @property messenger - The controller messenger.
 * @property onNetworkStateChange - Allows subscribing to network controller state changes.
 * @property pendingTransactions - Configuration options for pending transaction support.
 * @property provider - The provider used to create the underlying EthQuery instance.
 * @property securityProviderRequest - A function for verifying a transaction, whether it is malicious or not.
 * @property sign - Function used to sign transactions.
 * @property state - Initial state to set on this controller.
 * @property transactionHistoryLimit - Transaction history limit.
 * @property hooks - The controller hooks.
 * @property hooks.afterSign - Additional logic to execute after signing a transaction. Return false to not change the status to signed.
 * @property hooks.beforeApproveOnInit - Additional logic to execute before starting an approval flow for a transaction during initialization. Return false to skip the transaction.
 * @property hooks.beforeCheckPendingTransaction - Additional logic to execute before checking pending transactions. Return false to prevent the broadcast of the transaction.
 * @property hooks.beforePublish - Additional logic to execute before publishing a transaction. Return false to prevent the broadcast of the transaction.
 * @property hooks.getAdditionalSignArguments - Returns additional arguments required to sign a transaction.
 * @property hooks.publish - Alternate logic to publish a transaction.
 */
export type TransactionControllerOptions = {
  blockTracker: BlockTracker;
  disableHistory: boolean;
  disableSendFlowHistory: boolean;
  disableSwaps: boolean;
  getCurrentAccountEIP1559Compatibility?: () => Promise<boolean>;
  getCurrentNetworkEIP1559Compatibility: () => Promise<boolean>;
  getExternalPendingTransactions?: (
    address: string,
    chainId?: string,
  ) => NonceTrackerTransaction[];
  getGasFeeEstimates?: (
    options: FetchGasFeeEstimateOptions,
  ) => Promise<GasFeeState>;
  getNetworkClientRegistry: NetworkController['getNetworkClientRegistry'];
  getNetworkState: () => NetworkState;
  getPermittedAccounts: (origin?: string) => Promise<string[]>;
  getSavedGasFees?: (chainId: Hex) => SavedGasFees | undefined;
  incomingTransactions?: IncomingTransactionOptions;
  isMultichainEnabled: boolean;
  isSimulationEnabled?: () => boolean;
  messenger: TransactionControllerMessenger;
  onNetworkStateChange: (listener: (state: NetworkState) => void) => void;
  pendingTransactions?: PendingTransactionOptions;
  provider: Provider;
  securityProviderRequest?: SecurityProviderRequest;
  sign?: (
    transaction: TypedTransaction,
    from: string,
    transactionMeta?: TransactionMeta,
  ) => Promise<TypedTransaction>;
  state?: Partial<TransactionControllerState>;
  testGasFeeFlows?: boolean;
  transactionHistoryLimit: number;
  hooks: {
    afterSign?: (
      transactionMeta: TransactionMeta,
      signedTx: TypedTransaction,
    ) => boolean;
    beforeApproveOnInit?: (transactionMeta: TransactionMeta) => boolean;
    beforeCheckPendingTransaction?: (
      transactionMeta: TransactionMeta,
    ) => boolean;
    beforePublish?: (transactionMeta: TransactionMeta) => boolean;
    getAdditionalSignArguments?: (
      transactionMeta: TransactionMeta,
    ) => (TransactionMeta | undefined)[];
    publish?: (
      transactionMeta: TransactionMeta,
    ) => Promise<{ transactionHash: string }>;
  };
};

/**
 * The name of the {@link TransactionController}.
 */
const controllerName = 'TransactionController';

/**
 * The external actions available to the {@link TransactionController}.
 */
export type AllowedActions =
  | AddApprovalRequest
  | NetworkControllerFindNetworkClientIdByChainIdAction
  | NetworkControllerGetNetworkClientByIdAction
  | AccountsControllerGetSelectedAccountAction;

/**
 * The external events available to the {@link TransactionController}.
 */
export type AllowedEvents = NetworkControllerStateChangeEvent;

/**
 * Represents the `TransactionController:stateChange` event.
 */
export type TransactionControllerStateChangeEvent = ControllerStateChangeEvent<
  typeof controllerName,
  TransactionControllerState
>;

/**
 * Represents the `TransactionController:incomingTransactionBlockReceived` event.
 */
export type TransactionControllerIncomingTransactionBlockReceivedEvent = {
  type: `${typeof controllerName}:incomingTransactionBlockReceived`;
  payload: [blockNumber: number];
};

/**
 * Represents the `TransactionController:postTransactionBalanceUpdated` event.
 */
export type TransactionControllerPostTransactionBalanceUpdatedEvent = {
  type: `${typeof controllerName}:postTransactionBalanceUpdated`;
  payload: [
    {
      transactionMeta: TransactionMeta;
      approvalTransactionMeta?: TransactionMeta;
    },
  ];
};

/**
 * Represents the `TransactionController:speedUpTransactionAdded` event.
 */
export type TransactionControllerSpeedupTransactionAddedEvent = {
  type: `${typeof controllerName}:speedupTransactionAdded`;
  payload: [transactionMeta: TransactionMeta];
};

/**
 * Represents the `TransactionController:transactionApproved` event.
 */
export type TransactionControllerTransactionApprovedEvent = {
  type: `${typeof controllerName}:transactionApproved`;
  payload: [
    {
      transactionMeta: TransactionMeta;
      actionId?: string;
    },
  ];
};

/**
 * Represents the `TransactionController:transactionConfirmed` event.
 */
export type TransactionControllerTransactionConfirmedEvent = {
  type: `${typeof controllerName}:transactionConfirmed`;
  payload: [transactionMeta: TransactionMeta];
};

/**
 * Represents the `TransactionController:transactionDropped` event.
 */
export type TransactionControllerTransactionDroppedEvent = {
  type: `${typeof controllerName}:transactionDropped`;
  payload: [{ transactionMeta: TransactionMeta }];
};

/**
 * Represents the `TransactionController:transactionFailed` event.
 */
export type TransactionControllerTransactionFailedEvent = {
  type: `${typeof controllerName}:transactionFailed`;
  payload: [
    {
      actionId?: string;
      error: string;
      transactionMeta: TransactionMeta;
    },
  ];
};

/**
 * Represents the `TransactionController:transactionFinished` event.
 */
export type TransactionControllerTransactionFinishedEvent = {
  type: `${typeof controllerName}:transactionFinished`;
  payload: [transactionMeta: TransactionMeta];
};

/**
 * Represents the `TransactionController:transactionNewSwapApproval` event.
 */
export type TransactionControllerTransactionNewSwapApprovalEvent = {
  type: `${typeof controllerName}:transactionNewSwapApproval`;
  payload: [{ transactionMeta: TransactionMeta }];
};

/**
 * Represents the `TransactionController:transactionNewSwap` event.
 */
export type TransactionControllerTransactionNewSwapEvent = {
  type: `${typeof controllerName}:transactionNewSwap`;
  payload: [{ transactionMeta: TransactionMeta }];
};

/**
 * Represents the `TransactionController:transactionNewSwapApproval` event.
 */
export type TransactionControllerTransactionNewSwapAndSendEvent = {
  type: `${typeof controllerName}:transactionNewSwapAndSend`;
  payload: [{ transactionMeta: TransactionMeta }];
};

/**
 * Represents the `TransactionController:transactionPublishingSkipped` event.
 */
export type TransactionControllerTransactionPublishingSkipped = {
  type: `${typeof controllerName}:transactionPublishingSkipped`;
  payload: [transactionMeta: TransactionMeta];
};

/**
 * Represents the `TransactionController:transactionRejected` event.
 */
export type TransactionControllerTransactionRejectedEvent = {
  type: `${typeof controllerName}:transactionRejected`;
  payload: [
    {
      transactionMeta: TransactionMeta;
      actionId?: string;
    },
  ];
};

/**
 * Represents the `TransactionController:transactionStatusUpdated` event.
 */
export type TransactionControllerTransactionStatusUpdatedEvent = {
  type: `${typeof controllerName}:transactionStatusUpdated`;
  payload: [
    {
      transactionMeta: TransactionMeta;
    },
  ];
};

/**
 * Represents the `TransactionController:transactionSubmitted` event.
 */
export type TransactionControllerTransactionSubmittedEvent = {
  type: `${typeof controllerName}:transactionSubmitted`;
  payload: [
    {
      transactionMeta: TransactionMeta;
      actionId?: string;
    },
  ];
};

/**
 * Represents the `TransactionController:unapprovedTransactionAdded` event.
 */
export type TransactionControllerUnapprovedTransactionAddedEvent = {
  type: `${typeof controllerName}:unapprovedTransactionAdded`;
  payload: [transactionMeta: TransactionMeta];
};

/**
 * The internal events available to the {@link TransactionController}.
 */
export type TransactionControllerEvents =
  | TransactionControllerIncomingTransactionBlockReceivedEvent
  | TransactionControllerPostTransactionBalanceUpdatedEvent
  | TransactionControllerSpeedupTransactionAddedEvent
  | TransactionControllerStateChangeEvent
  | TransactionControllerTransactionApprovedEvent
  | TransactionControllerTransactionConfirmedEvent
  | TransactionControllerTransactionDroppedEvent
  | TransactionControllerTransactionFailedEvent
  | TransactionControllerTransactionFinishedEvent
  | TransactionControllerTransactionNewSwapApprovalEvent
  | TransactionControllerTransactionNewSwapEvent
  | TransactionControllerTransactionNewSwapAndSendEvent
  | TransactionControllerTransactionPublishingSkipped
  | TransactionControllerTransactionRejectedEvent
  | TransactionControllerTransactionStatusUpdatedEvent
  | TransactionControllerTransactionSubmittedEvent
  | TransactionControllerUnapprovedTransactionAddedEvent;

/**
 * The messenger of the {@link TransactionController}.
 */
export type TransactionControllerMessenger = RestrictedControllerMessenger<
  typeof controllerName,
  TransactionControllerActions | AllowedActions,
  TransactionControllerEvents | AllowedEvents,
  AllowedActions['type'],
  AllowedEvents['type']
>;

/**
 * Possible states of the approve transaction step.
 */
export enum ApprovalState {
  Approved = 'approved',
  NotApproved = 'not-approved',
  SkippedViaBeforePublishHook = 'skipped-via-before-publish-hook',
}

/**
 * Get the default TransactionsController state.
 *
 * @returns The default TransactionsController state.
 */
function getDefaultTransactionControllerState(): TransactionControllerState {
  return {
    methodData: {},
    transactions: [],
    lastFetchedBlockNumbers: {},
  };
}

/**
 * Controller responsible for submitting and managing transactions.
 */
export class TransactionController extends BaseController<
  typeof controllerName,
  TransactionControllerState,
  TransactionControllerMessenger
> {
  #internalEvents = new EventEmitter();

  private readonly isHistoryDisabled: boolean;

  private readonly isSwapsDisabled: boolean;

  private readonly isSendFlowHistoryDisabled: boolean;

  private readonly approvingTransactionIds: Set<string> = new Set();

  private readonly nonceTracker: NonceTracker;

  private readonly registry: MethodRegistry;

  private readonly mutex = new Mutex();

  private readonly gasFeeFlows: GasFeeFlow[];

  private readonly getSavedGasFees: (chainId: Hex) => SavedGasFees | undefined;

  private readonly getNetworkState: () => NetworkState;

  private readonly getCurrentAccountEIP1559Compatibility: () => Promise<boolean>;

  private readonly getCurrentNetworkEIP1559Compatibility: (
    networkClientId?: NetworkClientId,
  ) => Promise<boolean>;

  private readonly getGasFeeEstimates: (
    options: FetchGasFeeEstimateOptions,
  ) => Promise<GasFeeState>;

  private readonly getPermittedAccounts: (origin?: string) => Promise<string[]>;

  private readonly getExternalPendingTransactions: (
    address: string,
    chainId?: string,
  ) => NonceTrackerTransaction[];

  private readonly layer1GasFeeFlows: Layer1GasFeeFlow[];

  readonly #incomingTransactionOptions: IncomingTransactionOptions;

  private readonly incomingTransactionHelper: IncomingTransactionHelper;

  private readonly securityProviderRequest?: SecurityProviderRequest;

  readonly #pendingTransactionOptions: PendingTransactionOptions;

  private readonly pendingTransactionTracker: PendingTransactionTracker;

  private readonly signAbortCallbacks: Map<string, () => void> = new Map();

  #transactionHistoryLimit: number;

  #isSimulationEnabled: () => boolean;

  #testGasFeeFlows: boolean;

  private readonly afterSign: (
    transactionMeta: TransactionMeta,
    signedTx: TypedTransaction,
  ) => boolean;

  private readonly beforeApproveOnInit: (
    transactionMeta: TransactionMeta,
  ) => boolean;

  private readonly beforeCheckPendingTransaction: (
    transactionMeta: TransactionMeta,
  ) => boolean;

  private readonly beforePublish: (transactionMeta: TransactionMeta) => boolean;

  private readonly publish: (
    transactionMeta: TransactionMeta,
    rawTx: string,
  ) => Promise<{ transactionHash?: string }>;

  private readonly getAdditionalSignArguments: (
    transactionMeta: TransactionMeta,
  ) => (TransactionMeta | undefined)[];

  private failTransaction(
    transactionMeta: TransactionMeta,
    error: Error,
    actionId?: string,
  ) {
    const newTransactionMeta = merge({}, transactionMeta, {
      error: normalizeTxError(error),
      status: TransactionStatus.failed as const,
    });
    this.messagingSystem.publish(`${controllerName}:transactionFailed`, {
      actionId,
      error: error.message,
      transactionMeta: newTransactionMeta,
    });
    this.updateTransaction(
      newTransactionMeta,
      'TransactionController#failTransaction - Add error message and set status to failed',
    );
    this.onTransactionStatusChange(newTransactionMeta);
    this.messagingSystem.publish(
      `${controllerName}:transactionFinished`,
      newTransactionMeta,
    );
    this.#internalEvents.emit(
      `${transactionMeta.id}:finished`,
      newTransactionMeta,
    );
  }

  private async registryLookup(fourBytePrefix: string): Promise<MethodData> {
    const registryMethod = await this.registry.lookup(fourBytePrefix);
    if (!registryMethod) {
      return {
        registryMethod: '',
        parsedRegistryMethod: { name: undefined, args: undefined },
      };
    }
    const parsedRegistryMethod = this.registry.parse(registryMethod);
    return { registryMethod, parsedRegistryMethod };
  }

  #multichainTrackingHelper: MultichainTrackingHelper;

  /**
   * Method used to sign transactions
   */
  sign?: (
    transaction: TypedTransaction,
    from: string,
    transactionMeta?: TransactionMeta,
  ) => Promise<TypedTransaction>;

  /**
   * Constructs a TransactionController.
   *
   * @param options - The controller options.
   * @param options.blockTracker - The block tracker used to poll for new blocks data.
   * @param options.disableHistory - Whether to disable storing history in transaction metadata.
   * @param options.disableSendFlowHistory - Explicitly disable transaction metadata history.
   * @param options.disableSwaps - Whether to disable additional processing on swaps transactions.
   * @param options.getCurrentAccountEIP1559Compatibility - Whether or not the account supports EIP-1559.
   * @param options.getCurrentNetworkEIP1559Compatibility - Whether or not the network supports EIP-1559.
   * @param options.getExternalPendingTransactions - Callback to retrieve pending transactions from external sources.
   * @param options.getGasFeeEstimates - Callback to retrieve gas fee estimates.
   * @param options.getNetworkClientRegistry - Gets the network client registry.
   * @param options.getNetworkState - Gets the state of the network controller.
   * @param options.getPermittedAccounts - Get accounts that a given origin has permissions for.
   * @param options.getSavedGasFees - Gets the saved gas fee config.
   * @param options.incomingTransactions - Configuration options for incoming transaction support.
   * @param options.isMultichainEnabled - Enable multichain support.
   * @param options.isSimulationEnabled - Whether new transactions will be automatically simulated.
   * @param options.messenger - The controller messenger.
   * @param options.onNetworkStateChange - Allows subscribing to network controller state changes.
   * @param options.pendingTransactions - Configuration options for pending transaction support.
   * @param options.provider - The provider used to create the underlying EthQuery instance.
   * @param options.securityProviderRequest - A function for verifying a transaction, whether it is malicious or not.
   * @param options.sign - Function used to sign transactions.
   * @param options.state - Initial state to set on this controller.
   * @param options.testGasFeeFlows - Whether to use the test gas fee flow.
   * @param options.transactionHistoryLimit - Transaction history limit.
   * @param options.hooks - The controller hooks.
   */
  constructor({
    blockTracker,
    disableHistory,
    disableSendFlowHistory,
    disableSwaps,
    getCurrentAccountEIP1559Compatibility,
    getCurrentNetworkEIP1559Compatibility,
    getExternalPendingTransactions,
    getGasFeeEstimates,
    getNetworkClientRegistry,
    getNetworkState,
    getPermittedAccounts,
    getSavedGasFees,
    incomingTransactions = {},
    isMultichainEnabled = false,
    isSimulationEnabled,
    messenger,
    onNetworkStateChange,
    pendingTransactions = {},
    provider,
    securityProviderRequest,
    sign,
    state,
    testGasFeeFlows,
    transactionHistoryLimit = 40,
    hooks,
  }: TransactionControllerOptions) {
    super({
      name: controllerName,
      metadata,
      messenger,
      state: {
        ...getDefaultTransactionControllerState(),
        ...state,
      },
    });

    this.messagingSystem = messenger;
    this.getNetworkState = getNetworkState;
    this.isSendFlowHistoryDisabled = disableSendFlowHistory ?? false;
    this.isHistoryDisabled = disableHistory ?? false;
    this.isSwapsDisabled = disableSwaps ?? false;
    this.#isSimulationEnabled = isSimulationEnabled ?? (() => true);
    // @ts-expect-error the type in eth-method-registry is inappropriate and should be changed
    this.registry = new MethodRegistry({ provider });
    this.getSavedGasFees = getSavedGasFees ?? ((_chainId) => undefined);
    this.getCurrentAccountEIP1559Compatibility =
      getCurrentAccountEIP1559Compatibility ?? (() => Promise.resolve(true));
    this.getCurrentNetworkEIP1559Compatibility =
      getCurrentNetworkEIP1559Compatibility;
    this.getGasFeeEstimates =
      getGasFeeEstimates || (() => Promise.resolve({} as GasFeeState));
    this.getPermittedAccounts = getPermittedAccounts;
    this.getExternalPendingTransactions =
      getExternalPendingTransactions ?? (() => []);
    this.securityProviderRequest = securityProviderRequest;
    this.#incomingTransactionOptions = incomingTransactions;
    this.#pendingTransactionOptions = pendingTransactions;
    this.#transactionHistoryLimit = transactionHistoryLimit;
    this.sign = sign;
    this.#testGasFeeFlows = testGasFeeFlows === true;

    this.afterSign = hooks?.afterSign ?? (() => true);
    this.beforeApproveOnInit = hooks?.beforeApproveOnInit ?? (() => true);
    this.beforeCheckPendingTransaction =
      hooks?.beforeCheckPendingTransaction ??
      /* istanbul ignore next */
      (() => true);
    this.beforePublish = hooks?.beforePublish ?? (() => true);
    this.getAdditionalSignArguments =
      hooks?.getAdditionalSignArguments ?? (() => []);
    this.publish =
      hooks?.publish ?? (() => Promise.resolve({ transactionHash: undefined }));

    this.nonceTracker = this.#createNonceTracker({
      provider,
      blockTracker,
    });

    const findNetworkClientIdByChainId = (chainId: Hex) => {
      return this.messagingSystem.call(
        `NetworkController:findNetworkClientIdByChainId`,
        chainId,
      );
    };

    this.#multichainTrackingHelper = new MultichainTrackingHelper({
      isMultichainEnabled,
      provider,
      nonceTracker: this.nonceTracker,
      incomingTransactionOptions: incomingTransactions,
      findNetworkClientIdByChainId,
      getNetworkClientById: ((networkClientId: NetworkClientId) => {
        return this.messagingSystem.call(
          `NetworkController:getNetworkClientById`,
          networkClientId,
        );
      }) as NetworkController['getNetworkClientById'],
      getNetworkClientRegistry,
      removeIncomingTransactionHelperListeners:
        this.#removeIncomingTransactionHelperListeners.bind(this),
      removePendingTransactionTrackerListeners:
        this.#removePendingTransactionTrackerListeners.bind(this),
      createNonceTracker: this.#createNonceTracker.bind(this),
      createIncomingTransactionHelper:
        this.#createIncomingTransactionHelper.bind(this),
      createPendingTransactionTracker:
        this.#createPendingTransactionTracker.bind(this),
      onNetworkStateChange: (listener) => {
        this.messagingSystem.subscribe(
          'NetworkController:stateChange',
          listener,
        );
      },
    });
    this.#multichainTrackingHelper.initialize();

    const etherscanRemoteTransactionSource =
      new EtherscanRemoteTransactionSource({
        includeTokenTransfers: incomingTransactions.includeTokenTransfers,
      });

    this.incomingTransactionHelper = this.#createIncomingTransactionHelper({
      blockTracker,
      etherscanRemoteTransactionSource,
    });

    this.pendingTransactionTracker = this.#createPendingTransactionTracker({
      provider,
      blockTracker,
    });

    this.gasFeeFlows = this.#getGasFeeFlows();
    this.layer1GasFeeFlows = this.#getLayer1GasFeeFlows();

    const gasFeePoller = new GasFeePoller({
      findNetworkClientIdByChainId,
      gasFeeFlows: this.gasFeeFlows,
      getGasFeeControllerEstimates: this.getGasFeeEstimates,
      getProvider: (chainId, networkClientId) =>
        this.#multichainTrackingHelper.getProvider({
          networkClientId,
          chainId,
        }),
      getTransactions: () => this.state.transactions,
      layer1GasFeeFlows: this.layer1GasFeeFlows,
      onStateChange: (listener) => {
        this.messagingSystem.subscribe(
          'TransactionController:stateChange',
          listener,
        );
      },
    });

    gasFeePoller.hub.on(
      'transaction-updated',
      this.#onGasFeePollerTransactionUpdate.bind(this),
    );

    // when transactionsController state changes
    // check for pending transactions and start polling if there are any
    this.messagingSystem.subscribe(
      'TransactionController:stateChange',
      this.#checkForPendingTransactionAndStartPolling,
    );

    // TODO once v2 is merged make sure this only runs when
    // selectedNetworkClientId changes
    onNetworkStateChange(() => {
      log('Detected network change', this.getChainId());
      this.pendingTransactionTracker.startIfPendingTransactions();
      this.onBootCleanup();
    });

    this.onBootCleanup();
    this.#checkForPendingTransactionAndStartPolling();
  }

  /**
   * Stops polling and removes listeners to prepare the controller for garbage collection.
   */
  destroy() {
    this.#stopAllTracking();
  }

  /**
   * Handle new method data request.
   *
   * @param fourBytePrefix - The method prefix.
   * @returns The method data object corresponding to the given signature prefix.
   */
  async handleMethodData(fourBytePrefix: string): Promise<MethodData> {
    const releaseLock = await this.mutex.acquire();
    try {
      const { methodData } = this.state;
      const knownMethod = Object.keys(methodData).find(
        (knownFourBytePrefix) => fourBytePrefix === knownFourBytePrefix,
      );
      if (knownMethod) {
        return methodData[fourBytePrefix];
      }
      const registry = await this.registryLookup(fourBytePrefix);
      this.update((state) => {
        state.methodData[fourBytePrefix] = registry;
      });
      return registry;
    } finally {
      releaseLock();
    }
  }

  /**
   * Add a new unapproved transaction to state. Parameters will be validated, a
   * unique transaction id will be generated, and gas and gasPrice will be calculated
   * if not provided. If A `<tx.id>:unapproved` hub event will be emitted once added.
   *
   * @param txParams - Standard parameters for an Ethereum transaction.
   * @param opts - Additional options to control how the transaction is added.
   * @param opts.actionId - Unique ID to prevent duplicate requests.
   * @param opts.deviceConfirmedOn - An enum to indicate what device confirmed the transaction.
   * @param opts.method - RPC method that requested the transaction.
   * @param opts.origin - The origin of the transaction request, such as a dApp hostname.
   * @param opts.requireApproval - Whether the transaction requires approval by the user, defaults to true unless explicitly disabled.
   * @param opts.securityAlertResponse - Response from security validator.
   * @param opts.sendFlowHistory - The sendFlowHistory entries to add.
   * @param opts.type - Type of transaction to add, such as 'cancel' or 'swap'.
   * @param opts.swaps - Options for swaps transactions.
   * @param opts.swaps.hasApproveTx - Whether the transaction has an approval transaction.
   * @param opts.swaps.meta - Metadata for swap transaction.
   * @param opts.networkClientId - The id of the network client for this transaction.
   * @returns Object containing a promise resolving to the transaction hash if approved.
   */
  async addTransaction(
    txParams: TransactionParams,
    {
      actionId,
      deviceConfirmedOn,
      method,
      origin,
      requireApproval,
      securityAlertResponse,
      sendFlowHistory,
      swaps = {},
      type,
      networkClientId: requestNetworkClientId,
    }: {
      actionId?: string;
      deviceConfirmedOn?: WalletDevice;
      method?: string;
      origin?: string;
      requireApproval?: boolean | undefined;
      securityAlertResponse?: SecurityAlertResponse;
      sendFlowHistory?: SendFlowHistoryEntry[];
      swaps?: {
        hasApproveTx?: boolean;
        meta?: Partial<TransactionMeta>;
      };
      type?: TransactionType;
      networkClientId?: NetworkClientId;
    } = {},
  ): Promise<Result> {
    log('Adding transaction', txParams);

    txParams = normalizeTransactionParams(txParams);
    if (
      requestNetworkClientId &&
      !this.#multichainTrackingHelper.has(requestNetworkClientId)
    ) {
      throw new Error(
        'The networkClientId for this transaction could not be found',
      );
    }

    const networkClientId =
      requestNetworkClientId ?? this.#getGlobalNetworkClientId();

    const isEIP1559Compatible = await this.getEIP1559Compatibility(
      networkClientId,
    );

    validateTxParams(txParams, isEIP1559Compatible);

    if (origin) {
      await validateTransactionOrigin(
        await this.getPermittedAccounts(origin),
        this.#getSelectedAccount().address,
        txParams.from,
        origin,
      );
    }

    const dappSuggestedGasFees = this.generateDappSuggestedGasFees(
      txParams,
      origin,
    );

    const chainId = this.getChainId(networkClientId);
    const ethQuery = this.#multichainTrackingHelper.getEthQuery({
      networkClientId,
      chainId,
    });

    const transactionType =
      type ?? (await determineTransactionType(txParams, ethQuery)).type;

    const existingTransactionMeta = this.getTransactionWithActionId(actionId);

    // If a request to add a transaction with the same actionId is submitted again, a new transaction will not be created for it.
    let addedTransactionMeta = existingTransactionMeta
      ? cloneDeep(existingTransactionMeta)
      : {
          // Add actionId to txMeta to check if same actionId is seen again
          actionId,
          chainId,
          dappSuggestedGasFees,
          deviceConfirmedOn,
          id: random(),
          origin,
          securityAlertResponse,
          status: TransactionStatus.unapproved as const,
          time: Date.now(),
          txParams,
          userEditedGasLimit: false,
          verifiedOnBlockchain: false,
          type: transactionType,
          networkClientId,
        };

    await this.updateGasProperties(addedTransactionMeta);

    // Checks if a transaction already exists with a given actionId
    if (!existingTransactionMeta) {
      // Set security provider response
      if (method && this.securityProviderRequest) {
        const securityProviderResponse = await this.securityProviderRequest(
          addedTransactionMeta,
          method,
        );
        addedTransactionMeta.securityProviderResponse =
          securityProviderResponse;
      }

      if (!this.isSendFlowHistoryDisabled) {
        addedTransactionMeta.sendFlowHistory = sendFlowHistory ?? [];
      }
      // Initial history push
      if (!this.isHistoryDisabled) {
        addedTransactionMeta = addInitialHistorySnapshot(addedTransactionMeta);
      }

      addedTransactionMeta = updateSwapsTransaction(
        addedTransactionMeta,
        transactionType,
        swaps,
        {
          isSwapsDisabled: this.isSwapsDisabled,
          cancelTransaction: this.cancelTransaction.bind(this),
          messenger: this.messagingSystem,
        },
      );

      this.addMetadata(addedTransactionMeta);

      if (requireApproval !== false) {
        this.#updateSimulationData(addedTransactionMeta).catch((error) => {
          log('Error while updating simulation data', error);
          throw error;
        });
      } else {
        log('Skipping simulation as approval not required');
      }

      this.messagingSystem.publish(
        `${controllerName}:unapprovedTransactionAdded`,
        addedTransactionMeta,
      );
    }

    return {
      result: this.processApproval(addedTransactionMeta, {
        isExisting: Boolean(existingTransactionMeta),
        requireApproval,
        actionId,
      }),
      transactionMeta: addedTransactionMeta,
    };
  }

  startIncomingTransactionPolling(networkClientIds: NetworkClientId[] = []) {
    if (networkClientIds.length === 0) {
      this.incomingTransactionHelper.start();
      return;
    }
    this.#multichainTrackingHelper.startIncomingTransactionPolling(
      networkClientIds,
    );
  }

  stopIncomingTransactionPolling(networkClientIds: NetworkClientId[] = []) {
    if (networkClientIds.length === 0) {
      this.incomingTransactionHelper.stop();
      return;
    }
    this.#multichainTrackingHelper.stopIncomingTransactionPolling(
      networkClientIds,
    );
  }

  stopAllIncomingTransactionPolling() {
    this.incomingTransactionHelper.stop();
    this.#multichainTrackingHelper.stopAllIncomingTransactionPolling();
  }

  async updateIncomingTransactions(networkClientIds: NetworkClientId[] = []) {
    if (networkClientIds.length === 0) {
      await this.incomingTransactionHelper.update();
      return;
    }
    await this.#multichainTrackingHelper.updateIncomingTransactions(
      networkClientIds,
    );
  }

  /**
   * Attempts to cancel a transaction based on its ID by setting its status to "rejected"
   * and emitting a `<tx.id>:finished` hub event.
   *
   * @param transactionId - The ID of the transaction to cancel.
   * @param gasValues - The gas values to use for the cancellation transaction.
   * @param options - The options for the cancellation transaction.
   * @param options.actionId - Unique ID to prevent duplicate requests.
   * @param options.estimatedBaseFee - The estimated base fee of the transaction.
   */
  async stopTransaction(
    transactionId: string,
    gasValues?: GasPriceValue | FeeMarketEIP1559Values,
    {
      estimatedBaseFee,
      actionId,
    }: { estimatedBaseFee?: string; actionId?: string } = {},
  ) {
    // If transaction is found for same action id, do not create a cancel transaction.
    if (this.getTransactionWithActionId(actionId)) {
      return;
    }

    if (gasValues) {
      // Not good practice to reassign a parameter but temporarily avoiding a larger refactor.
      gasValues = normalizeGasFeeValues(gasValues);
      validateGasValues(gasValues);
    }

    log('Creating cancel transaction', transactionId, gasValues);

    const transactionMeta = this.getTransaction(transactionId);
    if (!transactionMeta) {
      return;
    }

    if (!this.sign) {
      throw new Error('No sign method defined.');
    }

    // gasPrice (legacy non EIP1559)
    const minGasPrice = getIncreasedPriceFromExisting(
      transactionMeta.txParams.gasPrice,
      CANCEL_RATE,
    );

    const gasPriceFromValues = isGasPriceValue(gasValues) && gasValues.gasPrice;

    const newGasPrice =
      (gasPriceFromValues &&
        validateMinimumIncrease(gasPriceFromValues, minGasPrice)) ||
      minGasPrice;

    // maxFeePerGas (EIP1559)
    const existingMaxFeePerGas = transactionMeta.txParams?.maxFeePerGas;
    const minMaxFeePerGas = getIncreasedPriceFromExisting(
      existingMaxFeePerGas,
      CANCEL_RATE,
    );
    const maxFeePerGasValues =
      isFeeMarketEIP1559Values(gasValues) && gasValues.maxFeePerGas;
    const newMaxFeePerGas =
      (maxFeePerGasValues &&
        validateMinimumIncrease(maxFeePerGasValues, minMaxFeePerGas)) ||
      (existingMaxFeePerGas && minMaxFeePerGas);

    // maxPriorityFeePerGas (EIP1559)
    const existingMaxPriorityFeePerGas =
      transactionMeta.txParams?.maxPriorityFeePerGas;
    const minMaxPriorityFeePerGas = getIncreasedPriceFromExisting(
      existingMaxPriorityFeePerGas,
      CANCEL_RATE,
    );
    const maxPriorityFeePerGasValues =
      isFeeMarketEIP1559Values(gasValues) && gasValues.maxPriorityFeePerGas;
    const newMaxPriorityFeePerGas =
      (maxPriorityFeePerGasValues &&
        validateMinimumIncrease(
          maxPriorityFeePerGasValues,
          minMaxPriorityFeePerGas,
        )) ||
      (existingMaxPriorityFeePerGas && minMaxPriorityFeePerGas);

    const newTxParams: TransactionParams =
      newMaxFeePerGas && newMaxPriorityFeePerGas
        ? {
            from: transactionMeta.txParams.from,
            gasLimit: transactionMeta.txParams.gas,
            maxFeePerGas: newMaxFeePerGas,
            maxPriorityFeePerGas: newMaxPriorityFeePerGas,
            type: TransactionEnvelopeType.feeMarket,
            nonce: transactionMeta.txParams.nonce,
            to: transactionMeta.txParams.from,
            value: '0x0',
          }
        : {
            from: transactionMeta.txParams.from,
            gasLimit: transactionMeta.txParams.gas,
            gasPrice: newGasPrice,
            nonce: transactionMeta.txParams.nonce,
            to: transactionMeta.txParams.from,
            value: '0x0',
          };

    const unsignedEthTx = this.prepareUnsignedEthTx(
      transactionMeta.chainId,
      newTxParams,
    );

    const signedTx = await this.sign(
      unsignedEthTx,
      transactionMeta.txParams.from,
    );

    const rawTx = bufferToHex(signedTx.serialize());

    const newFee = newTxParams.maxFeePerGas ?? newTxParams.gasPrice;

    const oldFee = newTxParams.maxFeePerGas
      ? transactionMeta.txParams.maxFeePerGas
      : transactionMeta.txParams.gasPrice;

    log('Submitting cancel transaction', {
      oldFee,
      newFee,
      txParams: newTxParams,
    });

    const ethQuery = this.#multichainTrackingHelper.getEthQuery({
      networkClientId: transactionMeta.networkClientId,
      chainId: transactionMeta.chainId,
    });
    const hash = await this.publishTransactionForRetry(
      ethQuery,
      rawTx,
      transactionMeta,
    );

    const cancelTransactionMeta = {
      actionId,
      chainId: transactionMeta.chainId,
      networkClientId: transactionMeta.networkClientId,
      estimatedBaseFee,
      hash,
      id: random(),
      originalGasEstimate: transactionMeta.txParams.gas,
      status: TransactionStatus.submitted as const,
      time: Date.now(),
      type: TransactionType.cancel as const,
      txParams: newTxParams,
    };

    this.addMetadata(cancelTransactionMeta);

    // stopTransaction has no approval request, so we assume the user has already approved the transaction
    this.messagingSystem.publish(`${controllerName}:transactionApproved`, {
      transactionMeta: cancelTransactionMeta,
      actionId,
    });
    this.messagingSystem.publish(`${controllerName}:transactionSubmitted`, {
      transactionMeta: cancelTransactionMeta,
      actionId,
    });

    this.messagingSystem.publish(
      `${controllerName}:transactionFinished`,
      cancelTransactionMeta,
    );
    this.#internalEvents.emit(
      `${transactionMeta.id}:finished`,
      cancelTransactionMeta,
    );
  }

  /**
   * Attempts to speed up a transaction increasing transaction gasPrice by ten percent.
   *
   * @param transactionId - The ID of the transaction to speed up.
   * @param gasValues - The gas values to use for the speed up transaction.
   * @param options - The options for the speed up transaction.
   * @param options.actionId - Unique ID to prevent duplicate requests
   * @param options.estimatedBaseFee - The estimated base fee of the transaction.
   */
  async speedUpTransaction(
    transactionId: string,
    gasValues?: GasPriceValue | FeeMarketEIP1559Values,
    {
      actionId,
      estimatedBaseFee,
    }: { actionId?: string; estimatedBaseFee?: string } = {},
  ) {
    // If transaction is found for same action id, do not create a new speed up transaction.
    if (this.getTransactionWithActionId(actionId)) {
      return;
    }

    if (gasValues) {
      // Not good practice to reassign a parameter but temporarily avoiding a larger refactor.
      gasValues = normalizeGasFeeValues(gasValues);
      validateGasValues(gasValues);
    }

    log('Creating speed up transaction', transactionId, gasValues);

    const transactionMeta = this.getTransaction(transactionId);
    /* istanbul ignore next */
    if (!transactionMeta) {
      return;
    }

    /* istanbul ignore next */
    if (!this.sign) {
      throw new Error('No sign method defined.');
    }

    // gasPrice (legacy non EIP1559)
    const minGasPrice = getIncreasedPriceFromExisting(
      transactionMeta.txParams.gasPrice,
      SPEED_UP_RATE,
    );

    const gasPriceFromValues = isGasPriceValue(gasValues) && gasValues.gasPrice;

    const newGasPrice =
      (gasPriceFromValues &&
        validateMinimumIncrease(gasPriceFromValues, minGasPrice)) ||
      minGasPrice;

    // maxFeePerGas (EIP1559)
    const existingMaxFeePerGas = transactionMeta.txParams?.maxFeePerGas;
    const minMaxFeePerGas = getIncreasedPriceFromExisting(
      existingMaxFeePerGas,
      SPEED_UP_RATE,
    );
    const maxFeePerGasValues =
      isFeeMarketEIP1559Values(gasValues) && gasValues.maxFeePerGas;
    const newMaxFeePerGas =
      (maxFeePerGasValues &&
        validateMinimumIncrease(maxFeePerGasValues, minMaxFeePerGas)) ||
      (existingMaxFeePerGas && minMaxFeePerGas);

    // maxPriorityFeePerGas (EIP1559)
    const existingMaxPriorityFeePerGas =
      transactionMeta.txParams?.maxPriorityFeePerGas;
    const minMaxPriorityFeePerGas = getIncreasedPriceFromExisting(
      existingMaxPriorityFeePerGas,
      SPEED_UP_RATE,
    );
    const maxPriorityFeePerGasValues =
      isFeeMarketEIP1559Values(gasValues) && gasValues.maxPriorityFeePerGas;
    const newMaxPriorityFeePerGas =
      (maxPriorityFeePerGasValues &&
        validateMinimumIncrease(
          maxPriorityFeePerGasValues,
          minMaxPriorityFeePerGas,
        )) ||
      (existingMaxPriorityFeePerGas && minMaxPriorityFeePerGas);

    const txParams: TransactionParams =
      newMaxFeePerGas && newMaxPriorityFeePerGas
        ? {
            ...transactionMeta.txParams,
            gasLimit: transactionMeta.txParams.gas,
            maxFeePerGas: newMaxFeePerGas,
            maxPriorityFeePerGas: newMaxPriorityFeePerGas,
            type: TransactionEnvelopeType.feeMarket,
          }
        : {
            ...transactionMeta.txParams,
            gasLimit: transactionMeta.txParams.gas,
            gasPrice: newGasPrice,
          };

    const unsignedEthTx = this.prepareUnsignedEthTx(
      transactionMeta.chainId,
      txParams,
    );

    const signedTx = await this.sign(
      unsignedEthTx,
      transactionMeta.txParams.from,
    );

    const transactionMetaWithRsv = this.updateTransactionMetaRSV(
      transactionMeta,
      signedTx,
    );
    const rawTx = bufferToHex(signedTx.serialize());

    const newFee = txParams.maxFeePerGas ?? txParams.gasPrice;

    const oldFee = txParams.maxFeePerGas
      ? transactionMetaWithRsv.txParams.maxFeePerGas
      : transactionMetaWithRsv.txParams.gasPrice;

    log('Submitting speed up transaction', { oldFee, newFee, txParams });

    const ethQuery = this.#multichainTrackingHelper.getEthQuery({
      networkClientId: transactionMeta.networkClientId,
      chainId: transactionMeta.chainId,
    });
    const hash = await this.publishTransactionForRetry(
      ethQuery,
      rawTx,
      transactionMeta,
    );

    const baseTransactionMeta = {
      ...transactionMetaWithRsv,
      estimatedBaseFee,
      id: random(),
      time: Date.now(),
      hash,
      actionId,
      originalGasEstimate: transactionMeta.txParams.gas,
      type: TransactionType.retry as const,
      originalType: transactionMeta.type,
    };

    const newTransactionMeta =
      newMaxFeePerGas && newMaxPriorityFeePerGas
        ? {
            ...baseTransactionMeta,
            txParams: {
              ...transactionMeta.txParams,
              maxFeePerGas: newMaxFeePerGas,
              maxPriorityFeePerGas: newMaxPriorityFeePerGas,
            },
          }
        : {
            ...baseTransactionMeta,
            txParams: {
              ...transactionMeta.txParams,
              gasPrice: newGasPrice,
            },
          };

    this.addMetadata(newTransactionMeta);

    // speedUpTransaction has no approval request, so we assume the user has already approved the transaction
    this.messagingSystem.publish(`${controllerName}:transactionApproved`, {
      transactionMeta: newTransactionMeta,
      actionId,
    });

    this.messagingSystem.publish(`${controllerName}:transactionSubmitted`, {
      transactionMeta: newTransactionMeta,
      actionId,
    });

    this.messagingSystem.publish(
      `${controllerName}:speedupTransactionAdded`,
      newTransactionMeta,
    );
  }

  /**
   * Estimates required gas for a given transaction.
   *
   * @param transaction - The transaction to estimate gas for.
   * @param networkClientId - The network client id to use for the estimate.
   * @returns The gas and gas price.
   */
  async estimateGas(
    transaction: TransactionParams,
    networkClientId?: NetworkClientId,
  ) {
    const ethQuery = this.#multichainTrackingHelper.getEthQuery({
      networkClientId,
    });
    const { estimatedGas, simulationFails } = await estimateGas(
      transaction,
      ethQuery,
    );

    return { gas: estimatedGas, simulationFails };
  }

  /**
   * Estimates required gas for a given transaction and add additional gas buffer with the given multiplier.
   *
   * @param transaction - The transaction params to estimate gas for.
   * @param multiplier - The multiplier to use for the gas buffer.
   * @param networkClientId - The network client id to use for the estimate.
   */
  async estimateGasBuffered(
    transaction: TransactionParams,
    multiplier: number,
    networkClientId?: NetworkClientId,
  ) {
    const ethQuery = this.#multichainTrackingHelper.getEthQuery({
      networkClientId,
    });
    const { blockGasLimit, estimatedGas, simulationFails } = await estimateGas(
      transaction,
      ethQuery,
    );

    const gas = addGasBuffer(estimatedGas, blockGasLimit, multiplier);

    return {
      gas,
      simulationFails,
    };
  }

  /**
   * Updates an existing transaction in state.
   *
   * @param transactionMeta - The new transaction to store in state.
   * @param note - A note or update reason to include in the transaction history.
   */
  updateTransaction(transactionMeta: TransactionMeta, note: string) {
    const { id: transactionId } = transactionMeta;

    this.#updateTransactionInternal({ transactionId, note }, () => ({
      ...transactionMeta,
    }));
  }

  /**
   * Update the security alert response for a transaction.
   *
   * @param transactionId - ID of the transaction.
   * @param securityAlertResponse - The new security alert response for the transaction.
   */
  updateSecurityAlertResponse(
    transactionId: string,
    securityAlertResponse: SecurityAlertResponse,
  ) {
    if (!securityAlertResponse) {
      throw new Error(
        'updateSecurityAlertResponse: securityAlertResponse should not be null',
      );
    }
    const transactionMeta = this.getTransaction(transactionId);
    if (!transactionMeta) {
      throw new Error(
        `Cannot update security alert response as no transaction metadata found`,
      );
    }
    const updatedTransactionMeta = {
      ...transactionMeta,
      securityAlertResponse,
    };
    this.updateTransaction(
      updatedTransactionMeta,
      `${controllerName}:updatesecurityAlertResponse - securityAlertResponse updated`,
    );
  }

  /**
   * Removes all transactions from state, optionally based on the current network.
   *
   * @param ignoreNetwork - Determines whether to wipe all transactions, or just those on the
   * current network. If `true`, all transactions are wiped.
   * @param address - If specified, only transactions originating from this address will be
   * wiped on current network.
   */
  wipeTransactions(ignoreNetwork?: boolean, address?: string) {
    /* istanbul ignore next */
    if (ignoreNetwork && !address) {
      this.update((state) => {
        state.transactions = [];
      });
      return;
    }
    const currentChainId = this.getChainId();
    const newTransactions = this.state.transactions.filter(
      ({ chainId, txParams }) => {
        const isMatchingNetwork = ignoreNetwork || chainId === currentChainId;

        if (!isMatchingNetwork) {
          return true;
        }

        const isMatchingAddress =
          !address || txParams.from?.toLowerCase() === address.toLowerCase();

        return !isMatchingAddress;
      },
    );

    this.update((state) => {
      state.transactions = this.trimTransactionsForState(newTransactions);
    });
  }

  /**
   * Adds external provided transaction to state as confirmed transaction.
   *
   * @param transactionMeta - TransactionMeta to add transactions.
   * @param transactionReceipt - TransactionReceipt of the external transaction.
   * @param baseFeePerGas - Base fee per gas of the external transaction.
   */
  async confirmExternalTransaction(
    transactionMeta: TransactionMeta,
    transactionReceipt: TransactionReceipt,
    baseFeePerGas: Hex,
  ) {
    // Run validation and add external transaction to state.
    const newTransactionMeta = this.addExternalTransaction(transactionMeta);

    try {
      const transactionId = newTransactionMeta.id;

      // Make sure status is confirmed and define gasUsed as in receipt.
      const updatedTransactionMeta = {
        ...newTransactionMeta,
        status: TransactionStatus.confirmed as const,
        txReceipt: transactionReceipt,
      };
      if (baseFeePerGas) {
        updatedTransactionMeta.baseFeePerGas = baseFeePerGas;
      }

      // Update same nonce local transactions as dropped and define replacedBy properties.
      this.markNonceDuplicatesDropped(transactionId);

      // Update external provided transaction with updated gas values and confirmed status.
      this.updateTransaction(
        updatedTransactionMeta,
        `${controllerName}:confirmExternalTransaction - Add external transaction`,
      );
      this.onTransactionStatusChange(updatedTransactionMeta);

      // Intentional given potential duration of process.
      this.updatePostBalance(updatedTransactionMeta).catch((error) => {
        log('Error while updating post balance', error);
        throw error;
      });

      this.messagingSystem.publish(
        `${controllerName}:transactionConfirmed`,
        updatedTransactionMeta,
      );
    } catch (error) {
      console.error('Failed to confirm external transaction', error);
    }
  }

  /**
   * Append new send flow history to a transaction.
   *
   * @param transactionID - The ID of the transaction to update.
   * @param currentSendFlowHistoryLength - The length of the current sendFlowHistory array.
   * @param sendFlowHistoryToAdd - The sendFlowHistory entries to add.
   * @returns The updated transactionMeta.
   */
  updateTransactionSendFlowHistory(
    transactionID: string,
    currentSendFlowHistoryLength: number,
    sendFlowHistoryToAdd: SendFlowHistoryEntry[],
  ): TransactionMeta {
    if (this.isSendFlowHistoryDisabled) {
      throw new Error(
        'Send flow history is disabled for the current transaction controller',
      );
    }

    const transactionMeta = this.getTransaction(transactionID);

    if (!transactionMeta) {
      throw new Error(
        `Cannot update send flow history as no transaction metadata found`,
      );
    }

    validateIfTransactionUnapproved(
      transactionMeta,
      'updateTransactionSendFlowHistory',
    );

    const sendFlowHistory = transactionMeta.sendFlowHistory ?? [];
    if (currentSendFlowHistoryLength === sendFlowHistory.length) {
      const updatedTransactionMeta = {
        ...transactionMeta,
        sendFlowHistory: [...sendFlowHistory, ...sendFlowHistoryToAdd],
      };
      this.updateTransaction(
        updatedTransactionMeta,
        `${controllerName}:updateTransactionSendFlowHistory - sendFlowHistory updated`,
      );
    }

    return this.getTransaction(transactionID) as TransactionMeta;
  }

  /**
   * Update the gas values of a transaction.
   *
   * @param transactionId - The ID of the transaction to update.
   * @param gasValues - Gas values to update.
   * @param gasValues.gas - Same as transaction.gasLimit.
   * @param gasValues.gasLimit - Maxmimum number of units of gas to use for this transaction.
   * @param gasValues.gasPrice - Price per gas for legacy transactions.
   * @param gasValues.maxPriorityFeePerGas - Maximum amount per gas to give to validator as incentive.
   * @param gasValues.maxFeePerGas - Maximum amount per gas to pay for the transaction, including the priority fee.
   * @param gasValues.estimateUsed - Which estimate level was used.
   * @param gasValues.estimateSuggested - Which estimate level that the API suggested.
   * @param gasValues.defaultGasEstimates - The default estimate for gas.
   * @param gasValues.originalGasEstimate - Original estimate for gas.
   * @param gasValues.userEditedGasLimit - The gas limit supplied by user.
   * @param gasValues.userFeeLevel - Estimate level user selected.
   * @returns The updated transactionMeta.
   */
  updateTransactionGasFees(
    transactionId: string,
    {
      defaultGasEstimates,
      estimateUsed,
      estimateSuggested,
      gas,
      gasLimit,
      gasPrice,
      maxPriorityFeePerGas,
      maxFeePerGas,
      originalGasEstimate,
      userEditedGasLimit,
      userFeeLevel,
    }: {
      defaultGasEstimates?: string;
      estimateUsed?: string;
      estimateSuggested?: string;
      gas?: string;
      gasLimit?: string;
      gasPrice?: string;
      maxPriorityFeePerGas?: string;
      maxFeePerGas?: string;
      originalGasEstimate?: string;
      userEditedGasLimit?: boolean;
      userFeeLevel?: string;
    },
  ): TransactionMeta {
    const transactionMeta = this.getTransaction(transactionId);

    if (!transactionMeta) {
      throw new Error(
        `Cannot update transaction as no transaction metadata found`,
      );
    }

    validateIfTransactionUnapproved(
      transactionMeta,
      'updateTransactionGasFees',
    );

    let transactionGasFees = {
      txParams: {
        gas,
        gasLimit,
        gasPrice,
        maxPriorityFeePerGas,
        maxFeePerGas,
      },
      defaultGasEstimates,
      estimateUsed,
      estimateSuggested,
      originalGasEstimate,
      userEditedGasLimit,
      userFeeLevel,
      // TODO: Replace `any` with type
      // eslint-disable-next-line @typescript-eslint/no-explicit-any
    } as any;

    // only update what is defined
    transactionGasFees.txParams = pickBy(transactionGasFees.txParams);
    transactionGasFees = pickBy(transactionGasFees);

    // merge updated gas values with existing transaction meta
    const updatedMeta = merge({}, transactionMeta, transactionGasFees);

    this.updateTransaction(
      updatedMeta,
      `${controllerName}:updateTransactionGasFees - gas values updated`,
    );

    return this.getTransaction(transactionId) as TransactionMeta;
  }

  /**
   * Update the previous gas values of a transaction.
   *
   * @param transactionId - The ID of the transaction to update.
   * @param previousGas - Previous gas values to update.
   * @param previousGas.gasLimit - Maxmimum number of units of gas to use for this transaction.
   * @param previousGas.maxFeePerGas - Maximum amount per gas to pay for the transaction, including the priority fee.
   * @param previousGas.maxPriorityFeePerGas - Maximum amount per gas to give to validator as incentive.
   * @returns The updated transactionMeta.
   */
  updatePreviousGasParams(
    transactionId: string,
    {
      gasLimit,
      maxFeePerGas,
      maxPriorityFeePerGas,
    }: {
      gasLimit?: string;
      maxFeePerGas?: string;
      maxPriorityFeePerGas?: string;
    },
  ): TransactionMeta {
    const transactionMeta = this.getTransaction(transactionId);

    if (!transactionMeta) {
      throw new Error(
        `Cannot update transaction as no transaction metadata found`,
      );
    }

    validateIfTransactionUnapproved(transactionMeta, 'updatePreviousGasParams');

    const transactionPreviousGas = {
      previousGas: {
        gasLimit,
        maxFeePerGas,
        maxPriorityFeePerGas,
      },
      // TODO: Replace `any` with type
      // eslint-disable-next-line @typescript-eslint/no-explicit-any
    } as any;

    // only update what is defined
    transactionPreviousGas.previousGas = pickBy(
      transactionPreviousGas.previousGas,
    );

    // merge updated previous gas values with existing transaction meta
    const updatedMeta = merge({}, transactionMeta, transactionPreviousGas);

    this.updateTransaction(
      updatedMeta,
      `${controllerName}:updatePreviousGasParams - Previous gas values updated`,
    );

    return this.getTransaction(transactionId) as TransactionMeta;
  }

  async getNonceLock(
    address: string,
    networkClientId?: NetworkClientId,
  ): Promise<NonceLock> {
    return this.#multichainTrackingHelper.getNonceLock(
      address,
      networkClientId,
    );
  }

  /**
   * Updates the editable parameters of a transaction.
   *
   * @param txId - The ID of the transaction to update.
   * @param params - The editable parameters to update.
   * @param params.data - Data to pass with the transaction.
   * @param params.gas - Maximum number of units of gas to use for the transaction.
   * @param params.gasPrice - Price per gas for legacy transactions.
   * @param params.from - Address to send the transaction from.
   * @param params.to - Address to send the transaction to.
   * @param params.value - Value associated with the transaction.
   * @returns The updated transaction metadata.
   */
  async updateEditableParams(
    txId: string,
    {
      data,
      gas,
      gasPrice,
      from,
      to,
      value,
    }: {
      data?: string;
      gas?: string;
      gasPrice?: string;
      from?: string;
      to?: string;
      value?: string;
    },
  ) {
    const transactionMeta = this.getTransaction(txId);
    if (!transactionMeta) {
      throw new Error(
        `Cannot update editable params as no transaction metadata found`,
      );
    }

    validateIfTransactionUnapproved(transactionMeta, 'updateEditableParams');

    const editableParams = {
      txParams: {
        data,
        from,
        to,
        value,
        gas,
        gasPrice,
      },
    } as Partial<TransactionMeta>;

    editableParams.txParams = pickBy(
      editableParams.txParams,
    ) as TransactionParams;

    const updatedTransaction = merge({}, transactionMeta, editableParams);
    const provider = this.#multichainTrackingHelper.getProvider({
      chainId: transactionMeta.chainId,
      networkClientId: transactionMeta.networkClientId,
    });
    const ethQuery = new EthQuery(provider);
    const { type } = await determineTransactionType(
      updatedTransaction.txParams,
      ethQuery,
    );
    updatedTransaction.type = type;

    await updateTransactionLayer1GasFee({
      layer1GasFeeFlows: this.layer1GasFeeFlows,
      provider,
      transactionMeta: updatedTransaction,
    });

    this.updateTransaction(
      updatedTransaction,
      `Update Editable Params for ${txId}`,
    );
    return this.getTransaction(txId);
  }

  /**
   * Signs and returns the raw transaction data for provided transaction params list.
   *
   * @param listOfTxParams - The list of transaction params to approve.
   * @param opts - Options bag.
   * @param opts.hasNonce - Whether the transactions already have a nonce.
   * @returns The raw transactions.
   */
  async approveTransactionsWithSameNonce(
    listOfTxParams: (TransactionParams & { chainId: Hex })[] = [],
    { hasNonce }: { hasNonce?: boolean } = {},
  ): Promise<string | string[]> {
    log('Approving transactions with same nonce', {
      transactions: listOfTxParams,
    });

    if (listOfTxParams.length === 0) {
      return '';
    }

    const initialTx = listOfTxParams[0];
    const common = this.getCommonConfiguration(initialTx.chainId);

    // We need to ensure we get the nonce using the the NonceTracker on the chain matching
    // the txParams. In this context we only have chainId available to us, but the
    // NonceTrackers are keyed by networkClientId. To workaround this, we attempt to find
    // a networkClientId that matches the chainId. As a fallback, the globally selected
    // network's NonceTracker will be used instead.
    let networkClientId: NetworkClientId | undefined;
    try {
      networkClientId = this.messagingSystem.call(
        `NetworkController:findNetworkClientIdByChainId`,
        initialTx.chainId,
      );
    } catch (err) {
      log('failed to find networkClientId from chainId', err);
    }

    const initialTxAsEthTx = TransactionFactory.fromTxData(initialTx, {
      common,
    });
    const initialTxAsSerializedHex = bufferToHex(initialTxAsEthTx.serialize());

    if (this.approvingTransactionIds.has(initialTxAsSerializedHex)) {
      return '';
    }
    this.approvingTransactionIds.add(initialTxAsSerializedHex);

    let rawTransactions, nonceLock;
    try {
      // TODO: we should add a check to verify that all transactions have the same from address
      const fromAddress = initialTx.from;
      const requiresNonce = hasNonce !== true;

      nonceLock = requiresNonce
        ? await this.getNonceLock(fromAddress, networkClientId)
        : undefined;

      const nonce = nonceLock
        ? add0x(nonceLock.nextNonce.toString(16))
        : initialTx.nonce;

      if (nonceLock) {
        log('Using nonce from nonce tracker', nonce, nonceLock.nonceDetails);
      }

      rawTransactions = await Promise.all(
        listOfTxParams.map((txParams) => {
          txParams.nonce = nonce;
          return this.signExternalTransaction(txParams.chainId, txParams);
        }),
      );
    } catch (err) {
      log('Error while signing transactions with same nonce', err);
      // Must set transaction to submitted/failed before releasing lock
      // continue with error chain
      throw err;
    } finally {
      nonceLock?.releaseLock();
      this.approvingTransactionIds.delete(initialTxAsSerializedHex);
    }
    return rawTransactions;
  }

  /**
   * Update a custodial transaction.
   *
   * @param transactionId - The ID of the transaction to update.
   * @param options - The custodial transaction options to update.
   * @param options.errorMessage - The error message to be assigned in case transaction status update to failed.
   * @param options.hash - The new hash value to be assigned.
   * @param options.status - The new status value to be assigned.
   */
  updateCustodialTransaction(
    transactionId: string,
    {
      errorMessage,
      hash,
      status,
    }: {
      errorMessage?: string;
      hash?: string;
      status?: TransactionStatus;
    },
  ) {
    const transactionMeta = this.getTransaction(transactionId);

    if (!transactionMeta) {
      throw new Error(
        `Cannot update custodial transaction as no transaction metadata found`,
      );
    }

    if (!transactionMeta.custodyId) {
      throw new Error('Transaction must be a custodian transaction');
    }

    if (
      status &&
      ![
        TransactionStatus.submitted,
        TransactionStatus.signed,
        TransactionStatus.failed,
      ].includes(status)
    ) {
      throw new Error(
        `Cannot update custodial transaction with status: ${status}`,
      );
    }

    const updatedTransactionMeta = merge(
      {},
      transactionMeta,
      pickBy({ hash, status }),
    ) as TransactionMeta;

    if (updatedTransactionMeta.status === TransactionStatus.submitted) {
      updatedTransactionMeta.submittedTime = new Date().getTime();
    }

    if (updatedTransactionMeta.status === TransactionStatus.failed) {
      updatedTransactionMeta.error = normalizeTxError(new Error(errorMessage));
    }

    this.updateTransaction(
      updatedTransactionMeta,
      `${controllerName}:updateCustodialTransaction - Custodial transaction updated`,
    );

    if (
      [TransactionStatus.submitted, TransactionStatus.failed].includes(
        status as TransactionStatus,
      )
    ) {
      this.messagingSystem.publish(
        `${controllerName}:transactionFinished`,
        updatedTransactionMeta,
      );
      this.#internalEvents.emit(
        `${updatedTransactionMeta.id}:finished`,
        updatedTransactionMeta,
      );
    }
  }

  /**
   * Creates approvals for all unapproved transactions persisted.
   */
  initApprovals() {
    const chainId = this.getChainId();
    const unapprovedTxs = this.state.transactions.filter(
      (transaction) =>
        transaction.status === TransactionStatus.unapproved &&
        transaction.chainId === chainId &&
        !transaction.isUserOperation,
    );

    for (const txMeta of unapprovedTxs) {
      this.processApproval(txMeta, {
        shouldShowRequest: false,
      }).catch((error) => {
        if (error?.code === errorCodes.provider.userRejectedRequest) {
          return;
        }
        console.error('Error during persisted transaction approval', error);
      });
    }
  }

  /**
   * Search transaction metadata for matching entries.
   *
   * @param opts - Options bag.
   * @param opts.searchCriteria - An object containing values or functions for transaction properties to filter transactions with.
   * @param opts.initialList - The transactions to search. Defaults to the current state.
   * @param opts.filterToCurrentNetwork - Whether to filter the results to the current network. Defaults to true.
   * @param opts.limit - The maximum number of transactions to return. No limit by default.
   * @returns An array of transactions matching the provided options.
   */
  getTransactions({
    searchCriteria = {},
    initialList,
    filterToCurrentNetwork = true,
    limit,
  }: {
    // TODO: Replace `any` with type
    // eslint-disable-next-line @typescript-eslint/no-explicit-any
    searchCriteria?: any;
    initialList?: TransactionMeta[];
    filterToCurrentNetwork?: boolean;
    limit?: number;
  } = {}): TransactionMeta[] {
    const chainId = this.getChainId();
    // searchCriteria is an object that might have values that aren't predicate
    // methods. When providing any other value type (string, number, etc), we
    // consider this shorthand for "check the value at key for strict equality
    // with the provided value". To conform this object to be only methods, we
    // mapValues (lodash) such that every value on the object is a method that
    // returns a boolean.
    const predicateMethods = mapValues(searchCriteria, (predicate) => {
      return typeof predicate === 'function'
        ? predicate
        : // TODO: Replace `any` with type
          // eslint-disable-next-line @typescript-eslint/no-explicit-any
          (v: any) => v === predicate;
    });

    const transactionsToFilter = initialList ?? this.state.transactions;

    // Combine sortBy and pickBy to transform our state object into an array of
    // matching transactions that are sorted by time.
    const filteredTransactions = sortBy(
      pickBy(transactionsToFilter, (transaction) => {
        if (filterToCurrentNetwork && transaction.chainId !== chainId) {
          return false;
        }
        // iterate over the predicateMethods keys to check if the transaction
        // matches the searchCriteria
        for (const [key, predicate] of Object.entries(predicateMethods)) {
          // We return false early as soon as we know that one of the specified
          // search criteria do not match the transaction. This prevents
          // needlessly checking all criteria when we already know the criteria
          // are not fully satisfied. We check both txParams and the base
          // object as predicate keys can be either.
          if (key in transaction.txParams) {
            // TODO: Replace `any` with type
            // eslint-disable-next-line @typescript-eslint/no-explicit-any
            if (predicate((transaction.txParams as any)[key]) === false) {
              return false;
            }
            // TODO: Replace `any` with type
            // eslint-disable-next-line @typescript-eslint/no-explicit-any
          } else if (predicate((transaction as any)[key]) === false) {
            return false;
          }
        }

        return true;
      }),
      'time',
    );
    if (limit !== undefined) {
      // We need to have all transactions of a given nonce in order to display
      // necessary details in the UI. We use the size of this set to determine
      // whether we have reached the limit provided, thus ensuring that all
      // transactions of nonces we include will be sent to the UI.
      const nonces = new Set();
      const txs = [];
      // By default, the transaction list we filter from is sorted by time ASC.
      // To ensure that filtered results prefers the newest transactions we
      // iterate from right to left, inserting transactions into front of a new
      // array. The original order is preserved, but we ensure that newest txs
      // are preferred.
      for (let i = filteredTransactions.length - 1; i > -1; i--) {
        const txMeta = filteredTransactions[i];
        const { nonce } = txMeta.txParams;
        if (!nonces.has(nonce)) {
          if (nonces.size < limit) {
            nonces.add(nonce);
          } else {
            continue;
          }
        }
        // Push transaction into the beginning of our array to ensure the
        // original order is preserved.
        txs.unshift(txMeta);
      }
      return txs;
    }
    return filteredTransactions;
  }

  async estimateGasFee({
    transactionParams,
    chainId,
    networkClientId: requestNetworkClientId,
  }: {
    transactionParams: TransactionParams;
    chainId?: Hex;
    networkClientId?: NetworkClientId;
  }): Promise<GasFeeFlowResponse> {
    const networkClientId = this.#getNetworkClientId({
      networkClientId: requestNetworkClientId,
      chainId,
    });

    const transactionMeta = {
      txParams: transactionParams,
      chainId,
      networkClientId,
    } as TransactionMeta;

    // Guaranteed as the default gas fee flow matches all transactions.
    const gasFeeFlow = getGasFeeFlow(
      transactionMeta,
      this.gasFeeFlows,
    ) as GasFeeFlow;

    const ethQuery = this.#multichainTrackingHelper.getEthQuery({
      networkClientId,
      chainId,
    });

    const gasFeeControllerData = await this.getGasFeeEstimates({
      networkClientId,
    });

    return gasFeeFlow.getGasFees({
      ethQuery,
      gasFeeControllerData,
      transactionMeta,
    });
  }

  /**
   * Determine the layer 1 gas fee for the given transaction parameters.
   *
   * @param request - The request object.
   * @param request.transactionParams - The transaction parameters to estimate the layer 1 gas fee for.
   * @param request.chainId - The ID of the chain where the transaction will be executed.
   * @param request.networkClientId - The ID of a specific network client to process the transaction.
   */
  async getLayer1GasFee({
    transactionParams,
    chainId,
    networkClientId,
  }: {
    transactionParams: TransactionParams;
    chainId?: Hex;
    networkClientId?: NetworkClientId;
  }): Promise<Hex | undefined> {
    const provider = this.#multichainTrackingHelper.getProvider({
      networkClientId,
      chainId,
    });

    return await getTransactionLayer1GasFee({
      layer1GasFeeFlows: this.layer1GasFeeFlows,
      provider,
      transactionMeta: {
        txParams: transactionParams,
        chainId,
      } as TransactionMeta,
    });
  }

  private async signExternalTransaction(
    chainId: Hex,
    transactionParams: TransactionParams,
  ): Promise<string> {
    if (!this.sign) {
      throw new Error('No sign method defined.');
    }

    const normalizedTransactionParams =
      normalizeTransactionParams(transactionParams);
    const type = isEIP1559Transaction(normalizedTransactionParams)
      ? TransactionEnvelopeType.feeMarket
      : TransactionEnvelopeType.legacy;
    const updatedTransactionParams = {
      ...normalizedTransactionParams,
      type,
      gasLimit: normalizedTransactionParams.gas,
      chainId,
    };

    const { from } = updatedTransactionParams;
    const common = this.getCommonConfiguration(chainId);
    const unsignedTransaction = TransactionFactory.fromTxData(
      updatedTransactionParams,
      { common },
    );
    const signedTransaction = await this.sign(unsignedTransaction, from);

    const rawTransaction = bufferToHex(signedTransaction.serialize());
    return rawTransaction;
  }

  /**
   * Removes unapproved transactions from state.
   */
  clearUnapprovedTransactions() {
    const transactions = this.state.transactions.filter(
      ({ status }) => status !== TransactionStatus.unapproved,
    );
    this.update((state) => {
      state.transactions = this.trimTransactionsForState(transactions);
    });
  }

  /**
   * Stop the signing process for a specific transaction.
   * Throws an error causing the transaction status to be set to failed.
   * @param transactionId - The ID of the transaction to stop signing.
   */
  abortTransactionSigning(transactionId: string) {
    const transactionMeta = this.getTransaction(transactionId);

    if (!transactionMeta) {
      throw new Error(`Cannot abort signing as no transaction metadata found`);
    }

    const abortCallback = this.signAbortCallbacks.get(transactionId);

    if (!abortCallback) {
      throw new Error(
        `Cannot abort signing as transaction is not waiting for signing`,
      );
    }

    abortCallback();

    this.signAbortCallbacks.delete(transactionId);
  }

  private addMetadata(transactionMeta: TransactionMeta) {
    validateTxParams(transactionMeta.txParams);
    this.update((state) => {
      state.transactions = this.trimTransactionsForState([
        ...state.transactions,
        transactionMeta,
      ]);
    });
  }

  private async updateGasProperties(transactionMeta: TransactionMeta) {
    const isEIP1559Compatible =
      transactionMeta.txParams.type !== TransactionEnvelopeType.legacy &&
      (await this.getEIP1559Compatibility(transactionMeta.networkClientId));

    const { networkClientId, chainId } = transactionMeta;

    const isCustomNetwork = this.#isCustomNetwork(networkClientId);

    const ethQuery = this.#multichainTrackingHelper.getEthQuery({
      networkClientId,
      chainId,
    });

    const provider = this.#multichainTrackingHelper.getProvider({
      networkClientId,
      chainId,
    });

    await updateGas({
      ethQuery,
      chainId,
      isCustomNetwork,
      txMeta: transactionMeta,
    });

    await updateGasFees({
      eip1559: isEIP1559Compatible,
      ethQuery,
      gasFeeFlows: this.gasFeeFlows,
      getGasFeeEstimates: this.getGasFeeEstimates,
      getSavedGasFees: this.getSavedGasFees.bind(this),
      txMeta: transactionMeta,
    });

    await updateTransactionLayer1GasFee({
      layer1GasFeeFlows: this.layer1GasFeeFlows,
      provider,
      transactionMeta,
    });
  }

  private onBootCleanup() {
    this.submitApprovedTransactions();
  }

  /**
   * Force submit approved transactions for all chains.
   */
  private submitApprovedTransactions() {
    const approvedTransactions = this.state.transactions.filter(
      (transaction) => transaction.status === TransactionStatus.approved,
    );

    for (const transactionMeta of approvedTransactions) {
      if (this.beforeApproveOnInit(transactionMeta)) {
        this.approveTransaction(transactionMeta.id).catch((error) => {
          /* istanbul ignore next */
          console.error('Error while submitting persisted transaction', error);
        });
      }
    }
  }

  private async processApproval(
    transactionMeta: TransactionMeta,
    {
      isExisting = false,
      requireApproval,
      shouldShowRequest = true,
      actionId,
    }: {
      isExisting?: boolean;
      requireApproval?: boolean | undefined;
      shouldShowRequest?: boolean;
      actionId?: string;
    },
  ): Promise<string> {
    const transactionId = transactionMeta.id;
    let resultCallbacks: AcceptResultCallbacks | undefined;
    const { meta, isCompleted } = this.isTransactionCompleted(transactionId);
    const finishedPromise = isCompleted
      ? Promise.resolve(meta)
      : this.waitForTransactionFinished(transactionId);

    if (meta && !isExisting && !isCompleted) {
      try {
        if (requireApproval !== false) {
          const acceptResult = await this.requestApproval(transactionMeta, {
            shouldShowRequest,
          });
          resultCallbacks = acceptResult.resultCallbacks;

          const approvalValue = acceptResult.value as
            | {
                txMeta?: TransactionMeta;
              }
            | undefined;

          const updatedTransaction = approvalValue?.txMeta;

          if (updatedTransaction) {
            log('Updating transaction with approval data', {
              customNonce: updatedTransaction.customNonceValue,
              params: updatedTransaction.txParams,
            });

            this.updateTransaction(
              updatedTransaction,
              'TransactionController#processApproval - Updated with approval data',
            );
          }
        }

        const { isCompleted: isTxCompleted } =
          this.isTransactionCompleted(transactionId);

        if (!isTxCompleted) {
          const approvalResult = await this.approveTransaction(transactionId);
          if (
            approvalResult === ApprovalState.SkippedViaBeforePublishHook &&
            resultCallbacks
          ) {
            resultCallbacks.success();
          }
          const updatedTransactionMeta = this.getTransaction(
            transactionId,
          ) as TransactionMeta;
          this.messagingSystem.publish(
            `${controllerName}:transactionApproved`,
            {
              transactionMeta: updatedTransactionMeta,
              actionId,
            },
          );
        }
        // TODO: Replace `any` with type
        // eslint-disable-next-line @typescript-eslint/no-explicit-any
      } catch (error: any) {
        const { isCompleted: isTxCompleted } =
          this.isTransactionCompleted(transactionId);
        if (!isTxCompleted) {
          if (error?.code === errorCodes.provider.userRejectedRequest) {
            this.cancelTransaction(transactionId, actionId);

            throw providerErrors.userRejectedRequest(
              'MetaMask Tx Signature: User denied transaction signature.',
            );
          } else {
            this.failTransaction(meta, error, actionId);
          }
        }
      }
    }

    const finalMeta = await finishedPromise;

    switch (finalMeta?.status) {
      case TransactionStatus.failed:
        resultCallbacks?.error(finalMeta.error);
        throw rpcErrors.internal(finalMeta.error.message);

      case TransactionStatus.submitted:
        resultCallbacks?.success();
        return finalMeta.hash as string;

      default:
        const internalError = rpcErrors.internal(
          `MetaMask Tx Signature: Unknown problem: ${JSON.stringify(
            finalMeta || transactionId,
          )}`,
        );

        resultCallbacks?.error(internalError);
        throw internalError;
    }
  }

  /**
   * Approves a transaction and updates it's status in state. If this is not a
   * retry transaction, a nonce will be generated. The transaction is signed
   * using the sign configuration property, then published to the blockchain.
   * A `<tx.id>:finished` hub event is fired after success or failure.
   *
   * @param transactionId - The ID of the transaction to approve.
   */
  private async approveTransaction(transactionId: string) {
    const cleanupTasks = new Array<() => void>();
    cleanupTasks.push(await this.mutex.acquire());

    let transactionMeta = this.getTransactionOrThrow(transactionId);

    try {
      if (!this.sign) {
        this.failTransaction(
          transactionMeta,
          new Error('No sign method defined.'),
        );
        return ApprovalState.NotApproved;
      } else if (!transactionMeta.chainId) {
        this.failTransaction(transactionMeta, new Error('No chainId defined.'));
        return ApprovalState.NotApproved;
      }

      if (this.approvingTransactionIds.has(transactionId)) {
        log('Skipping approval as signing in progress', transactionId);
        return ApprovalState.NotApproved;
      }
      this.approvingTransactionIds.add(transactionId);
      cleanupTasks.push(() =>
        this.approvingTransactionIds.delete(transactionId),
      );

      const [nonce, releaseNonce] = await getNextNonce(
        transactionMeta,
        (address: string) =>
          this.#multichainTrackingHelper.getNonceLock(
            address,
            transactionMeta.networkClientId,
          ),
      );

      // must set transaction to submitted/failed before releasing lock
      releaseNonce && cleanupTasks.push(releaseNonce);

      transactionMeta = this.#updateTransactionInternal(
        {
          transactionId,
          note: 'TransactionController#approveTransaction - Transaction approved',
        },
        (draftTxMeta) => {
          const { txParams, chainId } = draftTxMeta;

          draftTxMeta.status = TransactionStatus.approved;
          draftTxMeta.txParams = {
            ...txParams,
            nonce,
            chainId,
            gasLimit: txParams.gas,
            ...(isEIP1559Transaction(txParams) && {
              type: TransactionEnvelopeType.feeMarket,
            }),
          };
        },
      );

      this.onTransactionStatusChange(transactionMeta);

      const rawTx = await this.signTransaction(
        transactionMeta,
        transactionMeta.txParams,
      );

      if (!this.beforePublish(transactionMeta)) {
        log('Skipping publishing transaction based on hook');
        this.messagingSystem.publish(
          `${controllerName}:transactionPublishingSkipped`,
          transactionMeta,
        );
        return ApprovalState.SkippedViaBeforePublishHook;
      }

      if (!rawTx) {
        return ApprovalState.NotApproved;
      }

      const ethQuery = this.#multichainTrackingHelper.getEthQuery({
        networkClientId: transactionMeta.networkClientId,
        chainId: transactionMeta.chainId,
      });

      let preTxBalance: string | undefined;
      const shouldUpdatePreTxBalance =
        transactionMeta.type === TransactionType.swap;

      if (shouldUpdatePreTxBalance) {
        log('Determining pre-transaction balance');

        preTxBalance = await query(ethQuery, 'getBalance', [
          transactionMeta.txParams.from,
        ]);
      }

      log('Publishing transaction', transactionMeta.txParams);

      let { transactionHash: hash } = await this.publish(
        transactionMeta,
        rawTx,
      );

      if (hash === undefined) {
        hash = await this.publishTransaction(ethQuery, rawTx);
      }

      log('Publish successful', hash);

      transactionMeta = this.#updateTransactionInternal(
        {
          transactionId,
          note: 'TransactionController#approveTransaction - Transaction submitted',
        },
        (draftTxMeta) => {
          draftTxMeta.hash = hash;
          draftTxMeta.status = TransactionStatus.submitted;
          draftTxMeta.submittedTime = new Date().getTime();
          if (shouldUpdatePreTxBalance) {
            draftTxMeta.preTxBalance = preTxBalance;
            log('Updated pre-transaction balance', preTxBalance);
          }
        },
      );

      this.messagingSystem.publish(`${controllerName}:transactionSubmitted`, {
        transactionMeta,
      });

      this.messagingSystem.publish(
        `${controllerName}:transactionFinished`,
        transactionMeta,
      );
      this.#internalEvents.emit(`${transactionId}:finished`, transactionMeta);

      this.onTransactionStatusChange(transactionMeta);
      return ApprovalState.Approved;
      // TODO: Replace `any` with type
      // eslint-disable-next-line @typescript-eslint/no-explicit-any
    } catch (error: any) {
      this.failTransaction(transactionMeta, error);
      return ApprovalState.NotApproved;
    } finally {
      cleanupTasks.forEach((task) => task());
    }
  }

  private async publishTransaction(
    ethQuery: EthQuery,
    rawTransaction: string,
  ): Promise<string> {
    return await query(ethQuery, 'sendRawTransaction', [rawTransaction]);
  }

  /**
   * Cancels a transaction based on its ID by setting its status to "rejected"
   * and emitting a `<tx.id>:finished` hub event.
   *
   * @param transactionId - The ID of the transaction to cancel.
   * @param actionId - The actionId passed from UI
   */
  private cancelTransaction(transactionId: string, actionId?: string) {
    const transactionMeta = this.state.transactions.find(
      ({ id }) => id === transactionId,
    );
    if (!transactionMeta) {
      return;
    }
    this.update((state) => {
      const transactions = state.transactions.filter(
        ({ id }) => id !== transactionId,
      );
      state.transactions = this.trimTransactionsForState(transactions);
    });
    const updatedTransactionMeta = {
      ...transactionMeta,
      status: TransactionStatus.rejected as const,
    };
    this.messagingSystem.publish(
      `${controllerName}:transactionFinished`,
      updatedTransactionMeta,
    );
    this.#internalEvents.emit(
      // TODO: Either fix this lint violation or explain why it's necessary to ignore.
      // eslint-disable-next-line @typescript-eslint/restrict-template-expressions
      `${transactionMeta.id}:finished`,
      updatedTransactionMeta,
    );
    this.messagingSystem.publish(`${controllerName}:transactionRejected`, {
      transactionMeta: updatedTransactionMeta,
      actionId,
    });
    this.onTransactionStatusChange(updatedTransactionMeta);
  }

  /**
   * Trim the amount of transactions that are set on the state. Checks
   * if the length of the tx history is longer then desired persistence
   * limit and then if it is removes the oldest confirmed or rejected tx.
   * Pending or unapproved transactions will not be removed by this
   * operation. For safety of presenting a fully functional transaction UI
   * representation, this function will not break apart transactions with the
   * same nonce, created on the same day, per network. Not accounting for
   * transactions of the same nonce, same day and network combo can result in
   * confusing or broken experiences in the UI.
   *
   * @param transactions - The transactions to be applied to the state.
   * @returns The trimmed list of transactions.
   */
  private trimTransactionsForState(
    transactions: TransactionMeta[],
  ): TransactionMeta[] {
    const nonceNetworkSet = new Set();

    const txsToKeep = [...transactions]
      .sort((a, b) => (a.time > b.time ? -1 : 1)) // Descending time order
      .filter((tx) => {
        const { chainId, status, txParams, time } = tx;

        if (txParams) {
          // TODO: Either fix this lint violation or explain why it's necessary to ignore.
          // eslint-disable-next-line @typescript-eslint/restrict-template-expressions
          const key = `${String(txParams.nonce)}-${convertHexToDecimal(
            chainId,
          )}-${new Date(time).toDateString()}`;

          if (nonceNetworkSet.has(key)) {
            return true;
          } else if (
            nonceNetworkSet.size < this.#transactionHistoryLimit ||
            !this.isFinalState(status)
          ) {
            nonceNetworkSet.add(key);
            return true;
          }
        }

        return false;
      });

    txsToKeep.reverse(); // Ascending time order
    return txsToKeep;
  }

  /**
   * Determines if the transaction is in a final state.
   *
   * @param status - The transaction status.
   * @returns Whether the transaction is in a final state.
   */
  private isFinalState(status: TransactionStatus): boolean {
    return (
      status === TransactionStatus.rejected ||
      status === TransactionStatus.confirmed ||
      status === TransactionStatus.failed
    );
  }

  /**
   * Whether the transaction has at least completed all local processing.
   *
   * @param status - The transaction status.
   * @returns Whether the transaction is in a final state.
   */
  private isLocalFinalState(status: TransactionStatus): boolean {
    return [
      TransactionStatus.confirmed,
      TransactionStatus.failed,
      TransactionStatus.rejected,
      TransactionStatus.submitted,
    ].includes(status);
  }

  private async requestApproval(
    txMeta: TransactionMeta,
    { shouldShowRequest }: { shouldShowRequest: boolean },
  ): Promise<AddResult> {
    const id = this.getApprovalId(txMeta);
    const { origin } = txMeta;
    const type = ApprovalType.Transaction;
    const requestData = { txId: txMeta.id };

    return (await this.messagingSystem.call(
      'ApprovalController:addRequest',
      {
        id,
        origin: origin || ORIGIN_METAMASK,
        type,
        requestData,
        expectsResult: true,
      },
      shouldShowRequest,
    )) as Promise<AddResult>;
  }

  private getTransaction(
    transactionId: string,
  ): Readonly<TransactionMeta> | undefined {
    const { transactions } = this.state;
    return transactions.find(({ id }) => id === transactionId);
  }

  private getTransactionOrThrow(
    transactionId: string,
    errorMessagePrefix = 'TransactionController',
  ): Readonly<TransactionMeta> {
    const txMeta = this.getTransaction(transactionId);
    if (!txMeta) {
      throw new Error(
        `${errorMessagePrefix}: No transaction found with id ${transactionId}`,
      );
    }
    return txMeta;
  }

  private getApprovalId(txMeta: TransactionMeta) {
    return String(txMeta.id);
  }

  private isTransactionCompleted(transactionId: string): {
    meta?: TransactionMeta;
    isCompleted: boolean;
  } {
    const transaction = this.getTransaction(transactionId);

    if (!transaction) {
      return { meta: undefined, isCompleted: false };
    }

    const isCompleted = this.isLocalFinalState(transaction.status);

    return { meta: transaction, isCompleted };
  }

  private getChainId(networkClientId?: NetworkClientId): Hex {
    const globalChainId = this.#getGlobalChainId();
    const globalNetworkClientId = this.#getGlobalNetworkClientId();

    if (!networkClientId || networkClientId === globalNetworkClientId) {
      return globalChainId;
    }

    return this.messagingSystem.call(
      `NetworkController:getNetworkClientById`,
      networkClientId,
    ).configuration.chainId;
  }

  private prepareUnsignedEthTx(
    chainId: Hex,
    txParams: TransactionParams,
  ): TypedTransaction {
    return TransactionFactory.fromTxData(txParams, {
      freeze: false,
      common: this.getCommonConfiguration(chainId),
    });
  }

  /**
   * `@ethereumjs/tx` uses `@ethereumjs/common` as a configuration tool for
   * specifying which chain, network, hardfork and EIPs to support for
   * a transaction. By referencing this configuration, and analyzing the fields
   * specified in txParams, @ethereumjs/tx is able to determine which EIP-2718
   * transaction type to use.
   *
   * @param chainId - The chainId to use for the configuration.
   * @returns common configuration object
   */
  private getCommonConfiguration(chainId: Hex): Common {
    const customChainParams: Partial<ChainConfig> = {
      chainId: parseInt(chainId, 16),
      defaultHardfork: HARDFORK,
    };

    return Common.custom(customChainParams);
  }

  private onIncomingTransactions({
    added,
    updated,
  }: {
    added: TransactionMeta[];
    updated: TransactionMeta[];
  }) {
    this.update((state) => {
      const { transactions: currentTransactions } = state;
      const updatedTransactions = [
        ...added,
        ...currentTransactions.map((originalTransaction) => {
          const updatedTransaction = updated.find(
            ({ hash }) => hash === originalTransaction.hash,
          );

          return updatedTransaction ?? originalTransaction;
        }),
      ];

      state.transactions = this.trimTransactionsForState(updatedTransactions);
    });
  }

  private onUpdatedLastFetchedBlockNumbers({
    lastFetchedBlockNumbers,
    blockNumber,
  }: {
    lastFetchedBlockNumbers: {
      [key: string]: number;
    };
    blockNumber: number;
  }) {
    this.update((state) => {
      state.lastFetchedBlockNumbers = lastFetchedBlockNumbers;
    });
    this.messagingSystem.publish(
      `${controllerName}:incomingTransactionBlockReceived`,
      blockNumber,
    );
  }

  private generateDappSuggestedGasFees(
    txParams: TransactionParams,
    origin?: string,
  ): DappSuggestedGasFees | undefined {
    if (!origin || origin === ORIGIN_METAMASK) {
      return undefined;
    }

    const { gasPrice, maxFeePerGas, maxPriorityFeePerGas, gas } = txParams;

    if (
      gasPrice === undefined &&
      maxFeePerGas === undefined &&
      maxPriorityFeePerGas === undefined &&
      gas === undefined
    ) {
      return undefined;
    }

    const dappSuggestedGasFees: DappSuggestedGasFees = {};

    if (gasPrice !== undefined) {
      dappSuggestedGasFees.gasPrice = gasPrice;
    } else if (
      maxFeePerGas !== undefined ||
      maxPriorityFeePerGas !== undefined
    ) {
      dappSuggestedGasFees.maxFeePerGas = maxFeePerGas;
      dappSuggestedGasFees.maxPriorityFeePerGas = maxPriorityFeePerGas;
    }

    if (gas !== undefined) {
      dappSuggestedGasFees.gas = gas;
    }

    return dappSuggestedGasFees;
  }

  /**
   * Validates and adds external provided transaction to state.
   *
   * @param transactionMeta - Nominated external transaction to be added to state.
   * @returns The new transaction.
   */
  private addExternalTransaction(transactionMeta: TransactionMeta) {
    const { chainId } = transactionMeta;
    const { transactions } = this.state;
    const fromAddress = transactionMeta?.txParams?.from;
    const sameFromAndNetworkTransactions = transactions.filter(
      (transaction) =>
        transaction.txParams.from === fromAddress &&
        transaction.chainId === chainId,
    );
    const confirmedTxs = sameFromAndNetworkTransactions.filter(
      (transaction) => transaction.status === TransactionStatus.confirmed,
    );
    const pendingTxs = sameFromAndNetworkTransactions.filter(
      (transaction) => transaction.status === TransactionStatus.submitted,
    );

    validateConfirmedExternalTransaction(
      transactionMeta,
      confirmedTxs,
      pendingTxs,
    );

    // Make sure provided external transaction has non empty history array
    const newTransactionMeta =
      (transactionMeta.history ?? []).length === 0 && !this.isHistoryDisabled
        ? addInitialHistorySnapshot(transactionMeta)
        : transactionMeta;

    this.update((state) => {
      state.transactions = this.trimTransactionsForState([
        ...state.transactions,
        newTransactionMeta,
      ]);
    });

    return newTransactionMeta;
  }

  /**
   * Sets other txMeta statuses to dropped if the txMeta that has been confirmed has other transactions
   * in the transactions have the same nonce.
   *
   * @param transactionId - Used to identify original transaction.
   */
  private markNonceDuplicatesDropped(transactionId: string) {
    const transactionMeta = this.getTransaction(transactionId);
    if (!transactionMeta) {
      return;
    }
    const nonce = transactionMeta.txParams?.nonce;
    const from = transactionMeta.txParams?.from;
    const { chainId } = transactionMeta;

    const sameNonceTransactions = this.state.transactions.filter(
      (transaction) =>
        transaction.id !== transactionId &&
        transaction.txParams.from === from &&
        transaction.txParams.nonce === nonce &&
        transaction.chainId === chainId &&
        transaction.type !== TransactionType.incoming,
    );
    const sameNonceTransactionIds = sameNonceTransactions.map(
      (transaction) => transaction.id,
    );

    if (sameNonceTransactions.length === 0) {
      return;
    }

    this.update((state) => {
      for (const transaction of state.transactions) {
        if (sameNonceTransactionIds.includes(transaction.id)) {
          transaction.replacedBy = transactionMeta?.hash;
          transaction.replacedById = transactionMeta?.id;
        }
      }
    });

    for (const transaction of this.state.transactions) {
      if (
        sameNonceTransactionIds.includes(transaction.id) &&
        transaction.status !== TransactionStatus.failed
      ) {
        this.setTransactionStatusDropped(transaction);
      }
    }
  }

  /**
   * Method to set transaction status to dropped.
   *
   * @param transactionMeta - TransactionMeta of transaction to be marked as dropped.
   */
  private setTransactionStatusDropped(transactionMeta: TransactionMeta) {
    const updatedTransactionMeta = {
      ...transactionMeta,
      status: TransactionStatus.dropped as const,
    };
    this.messagingSystem.publish(`${controllerName}:transactionDropped`, {
      transactionMeta: updatedTransactionMeta,
    });
    this.updateTransaction(
      updatedTransactionMeta,
      'TransactionController#setTransactionStatusDropped - Transaction dropped',
    );
    this.onTransactionStatusChange(updatedTransactionMeta);
  }

  /**
   * Get transaction with provided actionId.
   *
   * @param actionId - Unique ID to prevent duplicate requests
   * @returns the filtered transaction
   */
  private getTransactionWithActionId(actionId?: string) {
    return this.state.transactions.find(
      (transaction) => actionId && transaction.actionId === actionId,
    );
  }

  private async waitForTransactionFinished(
    transactionId: string,
  ): Promise<TransactionMeta> {
    return new Promise((resolve) => {
      this.#internalEvents.once(`${transactionId}:finished`, (txMeta) => {
        resolve(txMeta);
      });
    });
  }

  /**
   * Updates the r, s, and v properties of a TransactionMeta object
   * with values from a signed transaction.
   *
   * @param transactionMeta - The TransactionMeta object to update.
   * @param signedTx - The encompassing type for all transaction types containing r, s, and v values.
   * @returns The updated TransactionMeta object.
   */
  private updateTransactionMetaRSV(
    transactionMeta: TransactionMeta,
    signedTx: TypedTransaction,
  ): TransactionMeta {
    const transactionMetaWithRsv = cloneDeep(transactionMeta);

    for (const key of ['r', 's', 'v'] as const) {
      const value = signedTx[key];

      if (value === undefined || value === null) {
        continue;
      }

      transactionMetaWithRsv[key] = add0x(value.toString(16));
    }

    return transactionMetaWithRsv;
  }

  private async getEIP1559Compatibility(networkClientId?: NetworkClientId) {
    const currentNetworkIsEIP1559Compatible =
      await this.getCurrentNetworkEIP1559Compatibility(networkClientId);

    const currentAccountIsEIP1559Compatible =
      await this.getCurrentAccountEIP1559Compatibility();

    return (
      currentNetworkIsEIP1559Compatible && currentAccountIsEIP1559Compatible
    );
  }

  private async signTransaction(
    transactionMeta: TransactionMeta,
    txParams: TransactionParams,
  ): Promise<string | undefined> {
    log('Signing transaction', txParams);

    const unsignedEthTx = this.prepareUnsignedEthTx(
      transactionMeta.chainId,
      txParams,
    );

    this.approvingTransactionIds.add(transactionMeta.id);

    const signedTx = await new Promise<TypedTransaction>((resolve, reject) => {
      this.sign?.(
        unsignedEthTx,
        txParams.from,
        ...this.getAdditionalSignArguments(transactionMeta),
      ).then(resolve, reject);

      this.signAbortCallbacks.set(transactionMeta.id, () =>
        reject(new Error('Signing aborted by user')),
      );
    });

    this.signAbortCallbacks.delete(transactionMeta.id);

    if (!signedTx) {
      log('Skipping signed status as no signed transaction');
      return undefined;
    }

    const transactionMetaFromHook = cloneDeep(transactionMeta);
    if (!this.afterSign(transactionMetaFromHook, signedTx)) {
      this.updateTransaction(
        transactionMetaFromHook,
        'TransactionController#signTransaction - Update after sign',
      );

      log('Skipping signed status based on hook');

      return undefined;
    }

    const transactionMetaWithRsv = {
      ...this.updateTransactionMetaRSV(transactionMetaFromHook, signedTx),
      status: TransactionStatus.signed as const,
    };

    this.updateTransaction(
      transactionMetaWithRsv,
      'TransactionController#approveTransaction - Transaction signed',
    );

    this.onTransactionStatusChange(transactionMetaWithRsv);

    const rawTx = bufferToHex(signedTx.serialize());

    const transactionMetaWithRawTx = merge({}, transactionMetaWithRsv, {
      rawTx,
    });

    this.updateTransaction(
      transactionMetaWithRawTx,
      'TransactionController#approveTransaction - RawTransaction added',
    );

    return rawTx;
  }

  private onTransactionStatusChange(transactionMeta: TransactionMeta) {
    this.messagingSystem.publish(`${controllerName}:transactionStatusUpdated`, {
      transactionMeta,
    });
  }

  private getNonceTrackerTransactions(
    status: TransactionStatus,
    address: string,
    chainId: string = this.getChainId(),
  ) {
    return getAndFormatTransactionsForNonceTracker(
      chainId,
      address,
      status,
      this.state.transactions,
    );
  }

  private onConfirmedTransaction(transactionMeta: TransactionMeta) {
    log('Processing confirmed transaction', transactionMeta.id);

    this.markNonceDuplicatesDropped(transactionMeta.id);

    this.messagingSystem.publish(
      `${controllerName}:transactionConfirmed`,
      transactionMeta,
    );

    this.onTransactionStatusChange(transactionMeta);

    // Intentional given potential duration of process.
    this.updatePostBalance(transactionMeta).catch((error) => {
      log('Error while updating post balance', error);
      throw error;
    });
  }

  private async updatePostBalance(transactionMeta: TransactionMeta) {
    try {
      if (transactionMeta.type !== TransactionType.swap) {
        return;
      }

      const ethQuery = this.#multichainTrackingHelper.getEthQuery({
        networkClientId: transactionMeta.networkClientId,
        chainId: transactionMeta.chainId,
      });
      const { updatedTransactionMeta, approvalTransactionMeta } =
        await updatePostTransactionBalance(transactionMeta, {
          ethQuery,
          getTransaction: this.getTransaction.bind(this),
          updateTransaction: this.updateTransaction.bind(this),
        });

      this.messagingSystem.publish(
        `${controllerName}:postTransactionBalanceUpdated`,
        {
          transactionMeta: updatedTransactionMeta,
          approvalTransactionMeta,
        },
      );
    } catch (error) {
      /* istanbul ignore next */
      log('Error while updating post transaction balance', error);
    }
  }

  #createNonceTracker({
    provider,
    blockTracker,
    chainId,
  }: {
    provider: Provider;
    blockTracker: BlockTracker;
    chainId?: Hex;
  }): NonceTracker {
    return new NonceTracker({
      // TODO: Fix types
      // eslint-disable-next-line @typescript-eslint/no-explicit-any
      provider: provider as any,
<<<<<<< HEAD
=======
      // TODO: Fix types
>>>>>>> d64cc2d5
      blockTracker,
      getPendingTransactions: this.#getNonceTrackerPendingTransactions.bind(
        this,
        chainId,
      ),
      getConfirmedTransactions: this.getNonceTrackerTransactions.bind(
        this,
        TransactionStatus.confirmed,
      ),
    });
  }

  #createIncomingTransactionHelper({
    blockTracker,
    etherscanRemoteTransactionSource,
    chainId,
  }: {
    blockTracker: BlockTracker;
    etherscanRemoteTransactionSource: EtherscanRemoteTransactionSource;
    chainId?: Hex;
  }): IncomingTransactionHelper {
    const incomingTransactionHelper = new IncomingTransactionHelper({
      blockTracker,
      getCurrentAccount: () => this.#getSelectedAccount(),
      getLastFetchedBlockNumbers: () => this.state.lastFetchedBlockNumbers,
      getChainId: chainId ? () => chainId : this.getChainId.bind(this),
      isEnabled: this.#incomingTransactionOptions.isEnabled,
      queryEntireHistory: this.#incomingTransactionOptions.queryEntireHistory,
      remoteTransactionSource: etherscanRemoteTransactionSource,
      transactionLimit: this.#transactionHistoryLimit,
      updateTransactions: this.#incomingTransactionOptions.updateTransactions,
    });

    this.#addIncomingTransactionHelperListeners(incomingTransactionHelper);

    return incomingTransactionHelper;
  }

  #createPendingTransactionTracker({
    provider,
    blockTracker,
    chainId,
  }: {
    provider: Provider;
    blockTracker: BlockTracker;
    chainId?: Hex;
  }): PendingTransactionTracker {
    const ethQuery = new EthQuery(provider);
    const getChainId = chainId ? () => chainId : this.getChainId.bind(this);

    const pendingTransactionTracker = new PendingTransactionTracker({
      approveTransaction: async (transactionId: string) => {
        await this.approveTransaction(transactionId);
      },
      blockTracker,
      getChainId,
      getEthQuery: () => ethQuery,
      getTransactions: () => this.state.transactions,
      isResubmitEnabled: this.#pendingTransactionOptions.isResubmitEnabled,
      getGlobalLock: () =>
        this.#multichainTrackingHelper.acquireNonceLockForChainIdKey({
          chainId: getChainId(),
        }),
      publishTransaction: this.publishTransaction.bind(this),
      hooks: {
        beforeCheckPendingTransaction:
          this.beforeCheckPendingTransaction.bind(this),
        beforePublish: this.beforePublish.bind(this),
      },
    });

    this.#addPendingTransactionTrackerListeners(pendingTransactionTracker);

    return pendingTransactionTracker;
  }

  #checkForPendingTransactionAndStartPolling = () => {
    // PendingTransactionTracker reads state through its getTransactions hook
    this.pendingTransactionTracker.startIfPendingTransactions();
    this.#multichainTrackingHelper.checkForPendingTransactionAndStartPolling();
  };

  #stopAllTracking() {
    this.pendingTransactionTracker.stop();
    this.#removePendingTransactionTrackerListeners(
      this.pendingTransactionTracker,
    );
    this.incomingTransactionHelper.stop();
    this.#removeIncomingTransactionHelperListeners(
      this.incomingTransactionHelper,
    );

    this.#multichainTrackingHelper.stopAllTracking();
  }

  #removeIncomingTransactionHelperListeners(
    incomingTransactionHelper: IncomingTransactionHelper,
  ) {
    incomingTransactionHelper.hub.removeAllListeners('transactions');
    incomingTransactionHelper.hub.removeAllListeners(
      'updatedLastFetchedBlockNumbers',
    );
  }

  #addIncomingTransactionHelperListeners(
    incomingTransactionHelper: IncomingTransactionHelper,
  ) {
    incomingTransactionHelper.hub.on(
      'transactions',
      this.onIncomingTransactions.bind(this),
    );
    incomingTransactionHelper.hub.on(
      'updatedLastFetchedBlockNumbers',
      this.onUpdatedLastFetchedBlockNumbers.bind(this),
    );
  }

  #removePendingTransactionTrackerListeners(
    pendingTransactionTracker: PendingTransactionTracker,
  ) {
    pendingTransactionTracker.hub.removeAllListeners('transaction-confirmed');
    pendingTransactionTracker.hub.removeAllListeners('transaction-dropped');
    pendingTransactionTracker.hub.removeAllListeners('transaction-failed');
    pendingTransactionTracker.hub.removeAllListeners('transaction-updated');
  }

  #addPendingTransactionTrackerListeners(
    pendingTransactionTracker: PendingTransactionTracker,
  ) {
    pendingTransactionTracker.hub.on(
      'transaction-confirmed',
      this.onConfirmedTransaction.bind(this),
    );

    pendingTransactionTracker.hub.on(
      'transaction-dropped',
      this.setTransactionStatusDropped.bind(this),
    );

    pendingTransactionTracker.hub.on(
      'transaction-failed',
      this.failTransaction.bind(this),
    );

    pendingTransactionTracker.hub.on(
      'transaction-updated',
      this.updateTransaction.bind(this),
    );
  }

  #getNonceTrackerPendingTransactions(
    chainId: string | undefined,
    address: string,
  ) {
    const standardPendingTransactions = this.getNonceTrackerTransactions(
      TransactionStatus.submitted,
      address,
      chainId,
    );

    const externalPendingTransactions = this.getExternalPendingTransactions(
      address,
      chainId,
    );
    return [...standardPendingTransactions, ...externalPendingTransactions];
  }

  private async publishTransactionForRetry(
    ethQuery: EthQuery,
    rawTx: string,
    transactionMeta: TransactionMeta,
  ): Promise<string> {
    try {
      const hash = await this.publishTransaction(ethQuery, rawTx);
      return hash;
    } catch (error: unknown) {
      if (this.isTransactionAlreadyConfirmedError(error as Error)) {
        await this.pendingTransactionTracker.forceCheckTransaction(
          transactionMeta,
        );
        throw new Error('Previous transaction is already confirmed');
      }
      throw error;
    }
  }

  /**
   * Ensures that error is a nonce issue
   *
   * @param error - The error to check
   * @returns Whether or not the error is a nonce issue
   */
  // TODO: Replace `any` with type
  // Some networks are returning original error in the data field
  // eslint-disable-next-line @typescript-eslint/no-explicit-any
  private isTransactionAlreadyConfirmedError(error: any): boolean {
    return (
      error?.message?.includes('nonce too low') ||
      error?.data?.message?.includes('nonce too low')
    );
  }

  #getGasFeeFlows(): GasFeeFlow[] {
    if (this.#testGasFeeFlows) {
      return [new TestGasFeeFlow()];
    }

    return [new LineaGasFeeFlow(), new DefaultGasFeeFlow()];
  }

  #getLayer1GasFeeFlows(): Layer1GasFeeFlow[] {
    return [new OptimismLayer1GasFeeFlow(), new ScrollLayer1GasFeeFlow()];
  }

  #updateTransactionInternal(
    {
      transactionId,
      note,
      skipHistory,
    }: { transactionId: string; note?: string; skipHistory?: boolean },
    callback: (transactionMeta: TransactionMeta) => TransactionMeta | void,
  ): Readonly<TransactionMeta> {
    let updatedTransactionParams: (keyof TransactionParams)[] = [];

    this.update((state) => {
      const index = state.transactions.findIndex(
        ({ id }) => id === transactionId,
      );

      let transactionMeta = state.transactions[index];

      // eslint-disable-next-line n/callback-return
      transactionMeta = callback(transactionMeta) ?? transactionMeta;

      transactionMeta.txParams = normalizeTransactionParams(
        transactionMeta.txParams,
      );

      validateTxParams(transactionMeta.txParams);

      updatedTransactionParams =
        this.#checkIfTransactionParamsUpdated(transactionMeta);

      const shouldSkipHistory = this.isHistoryDisabled || skipHistory;

      if (!shouldSkipHistory) {
        transactionMeta = updateTransactionHistory(
          transactionMeta,
          note ?? 'Transaction updated',
        );
      }
      state.transactions[index] = transactionMeta;
    });

    const transactionMeta = this.getTransaction(
      transactionId,
    ) as TransactionMeta;

    if (updatedTransactionParams.length > 0) {
      this.#onTransactionParamsUpdated(
        transactionMeta,
        updatedTransactionParams,
      );
    }

    return transactionMeta;
  }

  #checkIfTransactionParamsUpdated(newTransactionMeta: TransactionMeta) {
    const { id: transactionId, txParams: newParams } = newTransactionMeta;

    const originalParams = this.getTransaction(transactionId)?.txParams;

    if (!originalParams || isEqual(originalParams, newParams)) {
      return [];
    }

    const params = Object.keys(newParams) as (keyof TransactionParams)[];

    const updatedProperties = params.filter(
      (param) => newParams[param] !== originalParams[param],
    );

    log(
      'Transaction parameters have been updated',
      transactionId,
      updatedProperties,
      originalParams,
      newParams,
    );

    return updatedProperties;
  }

  #onTransactionParamsUpdated(
    transactionMeta: TransactionMeta,
    updatedParams: (keyof TransactionParams)[],
  ) {
    if (
      (['to', 'value', 'data'] as const).some((param) =>
        updatedParams.includes(param),
      )
    ) {
      log('Updating simulation data due to transaction parameter update');
      this.#updateSimulationData(transactionMeta).catch((error) => {
        log('Error updating simulation data', error);
        throw error;
      });
    }
  }

  async #updateSimulationData(transactionMeta: TransactionMeta) {
    const { id: transactionId, chainId, txParams } = transactionMeta;
    const { from, to, value, data } = txParams;

    let simulationData: SimulationData = {
      error: {
        code: SimulationErrorCode.Disabled,
        message: 'Simulation disabled',
      },
      tokenBalanceChanges: [],
    };

    if (this.#isSimulationEnabled()) {
      this.#updateTransactionInternal(
        { transactionId, skipHistory: true },
        (txMeta) => {
          txMeta.simulationData = undefined;
        },
      );

      simulationData = await getSimulationData({
        chainId,
        from: from as Hex,
        to: to as Hex,
        value: value as Hex,
        data: data as Hex,
      });
    }

    const finalTransactionMeta = this.getTransaction(transactionId);

    /* istanbul ignore if */
    if (!finalTransactionMeta) {
      log(
        'Cannot update simulation data as transaction not found',
        transactionId,
        simulationData,
      );

      return;
    }

    this.#updateTransactionInternal(
      {
        transactionId,
        note: 'TransactionController#updateSimulationData - Update simulation data',
      },
      (txMeta) => {
        txMeta.simulationData = simulationData;
      },
    );

    log('Updated simulation data', transactionId, simulationData);
  }

  #onGasFeePollerTransactionUpdate({
    transactionId,
    gasFeeEstimates,
    gasFeeEstimatesLoaded,
    layer1GasFee,
  }: {
    transactionId: string;
    gasFeeEstimates?: GasFeeEstimates;
    gasFeeEstimatesLoaded?: boolean;
    layer1GasFee?: Hex;
  }) {
    this.#updateTransactionInternal(
      { transactionId, skipHistory: true },
      (txMeta) => {
        if (gasFeeEstimates) {
          txMeta.gasFeeEstimates = gasFeeEstimates;
        }

        if (gasFeeEstimatesLoaded !== undefined) {
          txMeta.gasFeeEstimatesLoaded = gasFeeEstimatesLoaded;
        }

        if (layer1GasFee) {
          txMeta.layer1GasFee = layer1GasFee;
        }
      },
    );
  }

  #getNetworkClientId({
    networkClientId: requestNetworkClientId,
    chainId,
  }: {
    networkClientId?: NetworkClientId;
    chainId?: Hex;
  }) {
    const globalChainId = this.#getGlobalChainId();
    const globalNetworkClientId = this.#getGlobalNetworkClientId();

    if (requestNetworkClientId) {
      return requestNetworkClientId;
    }

    if (!chainId || chainId === globalChainId) {
      return globalNetworkClientId;
    }

    return this.messagingSystem.call(
      `NetworkController:findNetworkClientIdByChainId`,
      chainId,
    );
  }

  #getGlobalNetworkClientId() {
    return this.getNetworkState().selectedNetworkClientId;
  }

  #getGlobalChainId() {
    return this.messagingSystem.call(
      `NetworkController:getNetworkClientById`,
      this.getNetworkState().selectedNetworkClientId,
    ).configuration.chainId;
  }

  #isCustomNetwork(networkClientId?: NetworkClientId) {
    const globalNetworkClientId = this.#getGlobalNetworkClientId();

    if (!networkClientId || networkClientId === globalNetworkClientId) {
      return !isInfuraNetworkType(
        this.getNetworkState().selectedNetworkClientId,
      );
    }

    return (
      this.messagingSystem.call(
        `NetworkController:getNetworkClientById`,
        networkClientId,
      ).configuration.type === NetworkClientType.Custom
    );
  }

  #getSelectedAccount() {
    return this.messagingSystem.call('AccountsController:getSelectedAccount');
  }
}<|MERGE_RESOLUTION|>--- conflicted
+++ resolved
@@ -3412,10 +3412,6 @@
       // TODO: Fix types
       // eslint-disable-next-line @typescript-eslint/no-explicit-any
       provider: provider as any,
-<<<<<<< HEAD
-=======
-      // TODO: Fix types
->>>>>>> d64cc2d5
       blockTracker,
       getPendingTransactions: this.#getNonceTrackerPendingTransactions.bind(
         this,
