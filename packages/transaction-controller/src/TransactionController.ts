import { Hardfork, Common, type ChainConfig } from '@ethereumjs/common';
import type { TypedTransaction } from '@ethereumjs/tx';
import { TransactionFactory } from '@ethereumjs/tx';
import { bufferToHex } from '@ethereumjs/util';
import type {
  AcceptResultCallbacks,
  AddApprovalRequest,
  AddResult,
} from '@metamask/approval-controller';
import type {
  ControllerGetStateAction,
  ControllerStateChangeEvent,
  RestrictedControllerMessenger,
} from '@metamask/base-controller';
import { BaseController } from '@metamask/base-controller';
import {
  query,
  ApprovalType,
  ORIGIN_METAMASK,
  convertHexToDecimal,
  NetworkType,
} from '@metamask/controller-utils';
import EthQuery from '@metamask/eth-query';
import type {
  FetchGasFeeEstimateOptions,
  GasFeeState,
} from '@metamask/gas-fee-controller';
import type {
  BlockTracker,
  NetworkClientId,
  NetworkController,
  NetworkControllerStateChangeEvent,
  NetworkState,
  Provider,
  NetworkControllerFindNetworkClientIdByChainIdAction,
  NetworkControllerGetNetworkClientByIdAction,
} from '@metamask/network-controller';
import { NetworkClientType } from '@metamask/network-controller';
import { NonceTracker } from '@metamask/nonce-tracker';
import type {
  NonceLock,
  Transaction as NonceTrackerTransaction,
} from '@metamask/nonce-tracker';
import { errorCodes, rpcErrors, providerErrors } from '@metamask/rpc-errors';
import type { Hex } from '@metamask/utils';
import { add0x } from '@metamask/utils';
import { Mutex } from 'async-mutex';
import { MethodRegistry } from 'eth-method-registry';
import { EventEmitter } from 'events';
import { cloneDeep, mapValues, merge, pickBy, sortBy, isEqual } from 'lodash';
import { v1 as random } from 'uuid';

import { DefaultGasFeeFlow } from './gas-flows/DefaultGasFeeFlow';
import { LineaGasFeeFlow } from './gas-flows/LineaGasFeeFlow';
import { OptimismLayer1GasFeeFlow } from './gas-flows/OptimismLayer1GasFeeFlow';
import { ScrollLayer1GasFeeFlow } from './gas-flows/ScrollLayer1GasFeeFlow';
import { TestGasFeeFlow } from './gas-flows/TestGasFeeFlow';
import { EtherscanRemoteTransactionSource } from './helpers/EtherscanRemoteTransactionSource';
import { GasFeePoller } from './helpers/GasFeePoller';
import type { IncomingTransactionOptions } from './helpers/IncomingTransactionHelper';
import { IncomingTransactionHelper } from './helpers/IncomingTransactionHelper';
import { MultichainTrackingHelper } from './helpers/MultichainTrackingHelper';
import { PendingTransactionTracker } from './helpers/PendingTransactionTracker';
import { projectLogger as log } from './logger';
import type {
  DappSuggestedGasFees,
  Layer1GasFeeFlow,
  SavedGasFees,
  SecurityProviderRequest,
  SendFlowHistoryEntry,
  TransactionParams,
  TransactionMeta,
  TransactionReceipt,
  WalletDevice,
  SecurityAlertResponse,
  GasFeeFlow,
  SimulationData,
  GasFeeEstimates,
  GasFeeFlowResponse,
} from './types';
import {
  TransactionEnvelopeType,
  TransactionType,
  TransactionStatus,
  SimulationErrorCode,
} from './types';
import { validateConfirmedExternalTransaction } from './utils/external-transactions';
import { addGasBuffer, estimateGas, updateGas } from './utils/gas';
import { updateGasFees } from './utils/gas-fees';
import { getGasFeeFlow } from './utils/gas-flow';
import {
  addInitialHistorySnapshot,
  updateTransactionHistory,
} from './utils/history';
import {
  getTransactionLayer1GasFee,
  updateTransactionLayer1GasFee,
} from './utils/layer1-gas-fee-flow';
import {
  getAndFormatTransactionsForNonceTracker,
  getNextNonce,
} from './utils/nonce';
import { getSimulationData } from './utils/simulation';
import {
  updatePostTransactionBalance,
  updateSwapsTransaction,
} from './utils/swaps';
import { determineTransactionType } from './utils/transaction-type';
import {
  getIncreasedPriceFromExisting,
  normalizeTransactionParams,
  isEIP1559Transaction,
  isFeeMarketEIP1559Values,
  isGasPriceValue,
  validateGasValues,
  validateIfTransactionUnapproved,
  validateMinimumIncrease,
  normalizeTxError,
  normalizeGasFeeValues,
} from './utils/utils';
import {
  validateTransactionOrigin,
  validateTxParams,
} from './utils/validation';

/**
 * Metadata for the TransactionController state, describing how to "anonymize"
 * the state and which parts should be persisted.
 */
const metadata = {
  transactions: {
    persist: true,
    anonymous: false,
  },
  methodData: {
    persist: true,
    anonymous: false,
  },
  lastFetchedBlockNumbers: {
    persist: true,
    anonymous: false,
  },
};

export const HARDFORK = Hardfork.London;

/**
 * Object with new transaction's meta and a promise resolving to the
 * transaction hash if successful.
 *
 * @property result - Promise resolving to a new transaction hash
 * @property transactionMeta - Meta information about this new transaction
 */
// This interface was created before this ESLint rule was added.
// Convert to a `type` in a future major version.
// eslint-disable-next-line @typescript-eslint/consistent-type-definitions
export interface Result {
  result: Promise<string>;
  transactionMeta: TransactionMeta;
}

// This interface was created before this ESLint rule was added.
// Convert to a `type` in a future major version.
// eslint-disable-next-line @typescript-eslint/consistent-type-definitions
export interface GasPriceValue {
  gasPrice: string;
}

// This interface was created before this ESLint rule was added.
// Convert to a `type` in a future major version.
// eslint-disable-next-line @typescript-eslint/consistent-type-definitions
export interface FeeMarketEIP1559Values {
  maxFeePerGas: string;
  maxPriorityFeePerGas: string;
}

/**
 * Method data registry object
 *
 * @property registryMethod - Registry method raw string
 * @property parsedRegistryMethod - Registry method object, containing name and method arguments
 */
export type MethodData = {
  registryMethod: string;
  parsedRegistryMethod:
    | {
        name: string;
        args: { type: string }[];
      }
    | {
        // We're using `any` instead of `undefined` for compatibility with `Json`
        // TODO: Correct this type
        // eslint-disable-next-line @typescript-eslint/no-explicit-any
        name?: any;
        // We're using `any` instead of `undefined` for compatibility with `Json`
        // TODO: Correct this type
        // eslint-disable-next-line @typescript-eslint/no-explicit-any
        args?: any;
      };
};

/**
 * Transaction controller state
 *
 * @property transactions - A list of TransactionMeta objects
 * @property methodData - Object containing all known method data information
 * @property lastFetchedBlockNumbers - Last fetched block numbers.
 */
export type TransactionControllerState = {
  transactions: TransactionMeta[];
  methodData: Record<string, MethodData>;
  lastFetchedBlockNumbers: { [key: string]: number };
};

/**
 * Multiplier used to determine a transaction's increased gas fee during cancellation
 */
export const CANCEL_RATE = 1.1;

/**
 * Multiplier used to determine a transaction's increased gas fee during speed up
 */
export const SPEED_UP_RATE = 1.1;

/**
 * Represents the `TransactionController:getState` action.
 */
export type TransactionControllerGetStateAction = ControllerGetStateAction<
  typeof controllerName,
  TransactionControllerState
>;

/**
 * The internal actions available to the TransactionController.
 */
export type TransactionControllerActions = TransactionControllerGetStateAction;

/**
 * Configuration options for the PendingTransactionTracker
 *
 * @property isResubmitEnabled - Whether transaction publishing is automatically retried.
 */
export type PendingTransactionOptions = {
  isResubmitEnabled?: () => boolean;
};

/**
 * TransactionController constructor options.
 *
 * @property blockTracker - The block tracker used to poll for new blocks data.
 * @property disableHistory - Whether to disable storing history in transaction metadata.
 * @property disableSendFlowHistory - Explicitly disable transaction metadata history.
 * @property disableSwaps - Whether to disable additional processing on swaps transactions.
 * @property getCurrentAccountEIP1559Compatibility - Whether or not the account supports EIP-1559.
 * @property getCurrentNetworkEIP1559Compatibility - Whether or not the network supports EIP-1559.
 * @property getExternalPendingTransactions - Callback to retrieve pending transactions from external sources.
 * @property getGasFeeEstimates - Callback to retrieve gas fee estimates.
 * @property getNetworkClientRegistry - Gets the network client registry.
 * @property getNetworkState - Gets the state of the network controller.
 * @property getPermittedAccounts - Get accounts that a given origin has permissions for.
 * @property getSavedGasFees - Gets the saved gas fee config.
 * @property getSelectedAddress - Gets the address of the currently selected account.
 * @property incomingTransactions - Configuration options for incoming transaction support.
 * @property isMultichainEnabled - Enable multichain support.
 * @property isSimulationEnabled - Whether new transactions will be automatically simulated.
 * @property messenger - The controller messenger.
 * @property onNetworkStateChange - Allows subscribing to network controller state changes.
 * @property pendingTransactions - Configuration options for pending transaction support.
 * @property provider - The provider used to create the underlying EthQuery instance.
 * @property securityProviderRequest - A function for verifying a transaction, whether it is malicious or not.
 * @property sign - Function used to sign transactions.
 * @property state - Initial state to set on this controller.
 * @property transactionHistoryLimit - Transaction history limit.
 * @property hooks - The controller hooks.
 * @property hooks.afterSign - Additional logic to execute after signing a transaction. Return false to not change the status to signed.
 * @property hooks.beforeApproveOnInit - Additional logic to execute before starting an approval flow for a transaction during initialization. Return false to skip the transaction.
 * @property hooks.beforeCheckPendingTransaction - Additional logic to execute before checking pending transactions. Return false to prevent the broadcast of the transaction.
 * @property hooks.beforePublish - Additional logic to execute before publishing a transaction. Return false to prevent the broadcast of the transaction.
 * @property hooks.getAdditionalSignArguments - Returns additional arguments required to sign a transaction.
 * @property hooks.publish - Alternate logic to publish a transaction.
 */
export type TransactionControllerOptions = {
  blockTracker: BlockTracker;
  disableHistory: boolean;
  disableSendFlowHistory: boolean;
  disableSwaps: boolean;
  getCurrentAccountEIP1559Compatibility?: () => Promise<boolean>;
  getCurrentNetworkEIP1559Compatibility: () => Promise<boolean>;
  getExternalPendingTransactions?: (
    address: string,
    chainId?: string,
  ) => NonceTrackerTransaction[];
<<<<<<< HEAD
  getGasFeeEstimates?: () => Promise<GasFeeState>;
  getGlobalProviderAndBlockTracker: () =>
    | { provider: Provider; blockTracker: BlockTracker }
    | undefined;
=======
  getGasFeeEstimates?: (
    options: FetchGasFeeEstimateOptions,
  ) => Promise<GasFeeState>;
>>>>>>> 63a10686
  getNetworkClientRegistry: NetworkController['getNetworkClientRegistry'];
  getNetworkState: () => NetworkState;
  getPermittedAccounts: (origin?: string) => Promise<string[]>;
  getSavedGasFees?: (chainId: Hex) => SavedGasFees | undefined;
  getSelectedAddress: () => string;
  incomingTransactions?: IncomingTransactionOptions;
  isMultichainEnabled: boolean;
  isSimulationEnabled?: () => boolean;
  messenger: TransactionControllerMessenger;
  onNetworkStateChange: (listener: (state: NetworkState) => void) => void;
  pendingTransactions?: PendingTransactionOptions;
  provider: Provider;
  securityProviderRequest?: SecurityProviderRequest;
  sign?: (
    transaction: TypedTransaction,
    from: string,
    transactionMeta?: TransactionMeta,
  ) => Promise<TypedTransaction>;
  state?: Partial<TransactionControllerState>;
  testGasFeeFlows?: boolean;
  transactionHistoryLimit: number;
  hooks: {
    afterSign?: (
      transactionMeta: TransactionMeta,
      signedTx: TypedTransaction,
    ) => boolean;
    beforeApproveOnInit?: (transactionMeta: TransactionMeta) => boolean;
    beforeCheckPendingTransaction?: (
      transactionMeta: TransactionMeta,
    ) => boolean;
    beforePublish?: (transactionMeta: TransactionMeta) => boolean;
    getAdditionalSignArguments?: (
      transactionMeta: TransactionMeta,
    ) => (TransactionMeta | undefined)[];
    publish?: (
      transactionMeta: TransactionMeta,
    ) => Promise<{ transactionHash: string }>;
  };
};

/**
 * The name of the {@link TransactionController}.
 */
const controllerName = 'TransactionController';

/**
 * The external actions available to the {@link TransactionController}.
 */
export type AllowedActions =
  | AddApprovalRequest
  | NetworkControllerFindNetworkClientIdByChainIdAction
  | NetworkControllerGetNetworkClientByIdAction;

/**
 * The external events available to the {@link TransactionController}.
 */
export type AllowedEvents = NetworkControllerStateChangeEvent;

/**
 * Represents the `TransactionController:stateChange` event.
 */
export type TransactionControllerStateChangeEvent = ControllerStateChangeEvent<
  typeof controllerName,
  TransactionControllerState
>;

/**
 * Represents the `TransactionController:incomingTransactionBlockReceived` event.
 */
export type TransactionControllerIncomingTransactionBlockReceivedEvent = {
  type: `${typeof controllerName}:incomingTransactionBlockReceived`;
  payload: [blockNumber: number];
};

/**
 * Represents the `TransactionController:postTransactionBalanceUpdated` event.
 */
export type TransactionControllerPostTransactionBalanceUpdatedEvent = {
  type: `${typeof controllerName}:postTransactionBalanceUpdated`;
  payload: [
    {
      transactionMeta: TransactionMeta;
      approvalTransactionMeta?: TransactionMeta;
    },
  ];
};

/**
 * Represents the `TransactionController:speedUpTransactionAdded` event.
 */
export type TransactionControllerSpeedupTransactionAddedEvent = {
  type: `${typeof controllerName}:speedupTransactionAdded`;
  payload: [transactionMeta: TransactionMeta];
};

/**
 * Represents the `TransactionController:transactionApproved` event.
 */
export type TransactionControllerTransactionApprovedEvent = {
  type: `${typeof controllerName}:transactionApproved`;
  payload: [
    {
      transactionMeta: TransactionMeta;
      actionId?: string;
    },
  ];
};

/**
 * Represents the `TransactionController:transactionConfirmed` event.
 */
export type TransactionControllerTransactionConfirmedEvent = {
  type: `${typeof controllerName}:transactionConfirmed`;
  payload: [transactionMeta: TransactionMeta];
};

/**
 * Represents the `TransactionController:transactionDropped` event.
 */
export type TransactionControllerTransactionDroppedEvent = {
  type: `${typeof controllerName}:transactionDropped`;
  payload: [{ transactionMeta: TransactionMeta }];
};

/**
 * Represents the `TransactionController:transactionFailed` event.
 */
export type TransactionControllerTransactionFailedEvent = {
  type: `${typeof controllerName}:transactionFailed`;
  payload: [
    {
      actionId?: string;
      error: string;
      transactionMeta: TransactionMeta;
    },
  ];
};

/**
 * Represents the `TransactionController:transactionFinished` event.
 */
export type TransactionControllerTransactionFinishedEvent = {
  type: `${typeof controllerName}:transactionFinished`;
  payload: [transactionMeta: TransactionMeta];
};

/**
 * Represents the `TransactionController:transactionNewSwapApproval` event.
 */
export type TransactionControllerTransactionNewSwapApprovalEvent = {
  type: `${typeof controllerName}:transactionNewSwapApproval`;
  payload: [{ transactionMeta: TransactionMeta }];
};

/**
 * Represents the `TransactionController:transactionNewSwap` event.
 */
export type TransactionControllerTransactionNewSwapEvent = {
  type: `${typeof controllerName}:transactionNewSwap`;
  payload: [{ transactionMeta: TransactionMeta }];
};

/**
 * Represents the `TransactionController:transactionNewSwapApproval` event.
 */
export type TransactionControllerTransactionNewSwapAndSendEvent = {
  type: `${typeof controllerName}:transactionNewSwapAndSend`;
  payload: [{ transactionMeta: TransactionMeta }];
};

/**
 * Represents the `TransactionController:transactionPublishingSkipped` event.
 */
export type TransactionControllerTransactionPublishingSkipped = {
  type: `${typeof controllerName}:transactionPublishingSkipped`;
  payload: [transactionMeta: TransactionMeta];
};

/**
 * Represents the `TransactionController:transactionRejected` event.
 */
export type TransactionControllerTransactionRejectedEvent = {
  type: `${typeof controllerName}:transactionRejected`;
  payload: [
    {
      transactionMeta: TransactionMeta;
      actionId?: string;
    },
  ];
};

/**
 * Represents the `TransactionController:transactionStatusUpdated` event.
 */
export type TransactionControllerTransactionStatusUpdatedEvent = {
  type: `${typeof controllerName}:transactionStatusUpdated`;
  payload: [
    {
      transactionMeta: TransactionMeta;
    },
  ];
};

/**
 * Represents the `TransactionController:transactionSubmitted` event.
 */
export type TransactionControllerTransactionSubmittedEvent = {
  type: `${typeof controllerName}:transactionSubmitted`;
  payload: [
    {
      transactionMeta: TransactionMeta;
      actionId?: string;
    },
  ];
};

/**
 * Represents the `TransactionController:unapprovedTransactionAdded` event.
 */
export type TransactionControllerUnapprovedTransactionAddedEvent = {
  type: `${typeof controllerName}:unapprovedTransactionAdded`;
  payload: [transactionMeta: TransactionMeta];
};

/**
 * The internal events available to the {@link TransactionController}.
 */
export type TransactionControllerEvents =
  | TransactionControllerIncomingTransactionBlockReceivedEvent
  | TransactionControllerPostTransactionBalanceUpdatedEvent
  | TransactionControllerSpeedupTransactionAddedEvent
  | TransactionControllerStateChangeEvent
  | TransactionControllerTransactionApprovedEvent
  | TransactionControllerTransactionConfirmedEvent
  | TransactionControllerTransactionDroppedEvent
  | TransactionControllerTransactionFailedEvent
  | TransactionControllerTransactionFinishedEvent
  | TransactionControllerTransactionNewSwapApprovalEvent
  | TransactionControllerTransactionNewSwapEvent
  | TransactionControllerTransactionNewSwapAndSendEvent
  | TransactionControllerTransactionPublishingSkipped
  | TransactionControllerTransactionRejectedEvent
  | TransactionControllerTransactionStatusUpdatedEvent
  | TransactionControllerTransactionSubmittedEvent
  | TransactionControllerUnapprovedTransactionAddedEvent;

/**
 * The messenger of the {@link TransactionController}.
 */
export type TransactionControllerMessenger = RestrictedControllerMessenger<
  typeof controllerName,
  TransactionControllerActions | AllowedActions,
  TransactionControllerEvents | AllowedEvents,
  AllowedActions['type'],
  AllowedEvents['type']
>;

/**
 * Possible states of the approve transaction step.
 */
export enum ApprovalState {
  Approved = 'approved',
  NotApproved = 'not-approved',
  SkippedViaBeforePublishHook = 'skipped-via-before-publish-hook',
}

/**
 * Get the default TransactionsController state.
 *
 * @returns The default TransactionsController state.
 */
function getDefaultTransactionControllerState(): TransactionControllerState {
  return {
    methodData: {},
    transactions: [],
    lastFetchedBlockNumbers: {},
  };
}

/**
 * Controller responsible for submitting and managing transactions.
 */
export class TransactionController extends BaseController<
  typeof controllerName,
  TransactionControllerState,
  TransactionControllerMessenger
> {
  #internalEvents = new EventEmitter();

  private readonly isHistoryDisabled: boolean;

  private readonly isSwapsDisabled: boolean;

  private readonly isSendFlowHistoryDisabled: boolean;

  private readonly approvingTransactionIds: Set<string> = new Set();

  private readonly mutex = new Mutex();

  private readonly gasFeeFlows: GasFeeFlow[];

  private readonly getSavedGasFees: (chainId: Hex) => SavedGasFees | undefined;

  private readonly getNetworkState: () => NetworkState;

  private readonly getCurrentAccountEIP1559Compatibility: () => Promise<boolean>;

  private readonly getCurrentNetworkEIP1559Compatibility: (
    networkClientId?: NetworkClientId,
  ) => Promise<boolean>;

  private readonly getGasFeeEstimates: (
    options: FetchGasFeeEstimateOptions,
  ) => Promise<GasFeeState>;

  private readonly getPermittedAccounts: (origin?: string) => Promise<string[]>;

  private readonly getSelectedAddress: () => string;

  private readonly getExternalPendingTransactions: (
    address: string,
    chainId?: string,
  ) => NonceTrackerTransaction[];

  private readonly layer1GasFeeFlows: Layer1GasFeeFlow[];

  readonly #incomingTransactionOptions: IncomingTransactionOptions;

  private readonly incomingTransactionHelper: IncomingTransactionHelper;

  private readonly securityProviderRequest?: SecurityProviderRequest;

  readonly #pendingTransactionOptions: PendingTransactionOptions;

  private readonly pendingTransactionTracker: PendingTransactionTracker;

  private readonly signAbortCallbacks: Map<string, () => void> = new Map();

  #transactionHistoryLimit: number;

  #isSimulationEnabled: () => boolean;

<<<<<<< HEAD
  #getGlobalProviderAndBlockTracker: () =>
    | {
        provider: Provider;
        blockTracker: BlockTracker;
      }
    | undefined;
=======
  #testGasFeeFlows: boolean;
>>>>>>> 63a10686

  private readonly afterSign: (
    transactionMeta: TransactionMeta,
    signedTx: TypedTransaction,
  ) => boolean;

  private readonly beforeApproveOnInit: (
    transactionMeta: TransactionMeta,
  ) => boolean;

  private readonly beforeCheckPendingTransaction: (
    transactionMeta: TransactionMeta,
  ) => boolean;

  private readonly beforePublish: (transactionMeta: TransactionMeta) => boolean;

  private readonly publish: (
    transactionMeta: TransactionMeta,
    rawTx: string,
  ) => Promise<{ transactionHash?: string }>;

  private readonly getAdditionalSignArguments: (
    transactionMeta: TransactionMeta,
  ) => (TransactionMeta | undefined)[];

  private failTransaction(
    transactionMeta: TransactionMeta,
    error: Error,
    actionId?: string,
  ) {
    const newTransactionMeta = merge({}, transactionMeta, {
      error: normalizeTxError(error),
      status: TransactionStatus.failed as const,
    });
    this.messagingSystem.publish(`${controllerName}:transactionFailed`, {
      actionId,
      error: error.message,
      transactionMeta: newTransactionMeta,
    });
    this.updateTransaction(
      newTransactionMeta,
      'TransactionController#failTransaction - Add error message and set status to failed',
    );
    this.onTransactionStatusChange(newTransactionMeta);
    this.messagingSystem.publish(
      `${controllerName}:transactionFinished`,
      newTransactionMeta,
    );
    this.#internalEvents.emit(
      `${transactionMeta.id}:finished`,
      newTransactionMeta,
    );
  }

  private async registryLookup(fourBytePrefix: string): Promise<MethodData> {
    const globalProvider = this.#getGlobalProviderAndBlockTracker()?.provider;

    if (!globalProvider) {
      throw providerErrors.disconnected();
    }

    // @ts-expect-error the type in eth-method-registry is inappropriate and should be changed
    const registry = new MethodRegistry({ provider: globalProvider });

    const registryMethod = (await registry.lookup(fourBytePrefix)) as string;
    const parsedRegistryMethod = registry.parse(registryMethod);

    return { registryMethod, parsedRegistryMethod };
  }

  #multichainTrackingHelper: MultichainTrackingHelper;

  /**
   * Method used to sign transactions
   */
  sign?: (
    transaction: TypedTransaction,
    from: string,
    transactionMeta?: TransactionMeta,
  ) => Promise<TypedTransaction>;

  /**
   * Constructs a TransactionController.
   *
   * @param options - The controller options.
   * @param options.disableHistory - Whether to disable storing history in transaction metadata.
   * @param options.disableSendFlowHistory - Explicitly disable transaction metadata history.
   * @param options.disableSwaps - Whether to disable additional processing on swaps transactions.
   * @param options.getCurrentAccountEIP1559Compatibility - Whether or not the account supports EIP-1559.
   * @param options.getCurrentNetworkEIP1559Compatibility - Whether or not the network supports EIP-1559.
   * @param options.getExternalPendingTransactions - Callback to retrieve pending transactions from external sources.
   * @param options.getGasFeeEstimates - Callback to retrieve gas fee estimates.
   * @param options.getGlobalProviderAndBlockTracker - something something.
   * @param options.getNetworkClientRegistry - Gets the network client registry.
   * @param options.getNetworkState - Gets the state of the network controller.
   * @param options.getPermittedAccounts - Get accounts that a given origin has permissions for.
   * @param options.getSavedGasFees - Gets the saved gas fee config.
   * @param options.getSelectedAddress - Gets the address of the currently selected account.
   * @param options.incomingTransactions - Configuration options for incoming transaction support.
   * @param options.isMultichainEnabled - Enable multichain support.
   * @param options.isSimulationEnabled - Whether new transactions will be automatically simulated.
   * @param options.messenger - The controller messenger.
   * @param options.onNetworkStateChange - Allows subscribing to network controller state changes.
   * @param options.pendingTransactions - Configuration options for pending transaction support.
   * @param options.securityProviderRequest - A function for verifying a transaction, whether it is malicious or not.
   * @param options.sign - Function used to sign transactions.
   * @param options.state - Initial state to set on this controller.
   * @param options.testGasFeeFlows - Whether to use the test gas fee flow.
   * @param options.transactionHistoryLimit - Transaction history limit.
   * @param options.hooks - The controller hooks.
   */
  constructor({
    disableHistory,
    disableSendFlowHistory,
    disableSwaps,
    getCurrentAccountEIP1559Compatibility,
    getCurrentNetworkEIP1559Compatibility,
    getExternalPendingTransactions,
    getGasFeeEstimates,
    getGlobalProviderAndBlockTracker,
    getNetworkClientRegistry,
    getNetworkState,
    getPermittedAccounts,
    getSavedGasFees,
    getSelectedAddress,
    incomingTransactions = {},
    isMultichainEnabled = false,
    isSimulationEnabled,
    messenger,
    onNetworkStateChange,
    pendingTransactions = {},
    securityProviderRequest,
    sign,
    state,
    testGasFeeFlows,
    transactionHistoryLimit = 40,
    hooks,
  }: TransactionControllerOptions) {
    super({
      name: controllerName,
      metadata,
      messenger,
      state: {
        ...getDefaultTransactionControllerState(),
        ...state,
      },
    });

    this.messagingSystem = messenger;
    this.getNetworkState = getNetworkState;
    this.isSendFlowHistoryDisabled = disableSendFlowHistory ?? false;
    this.isHistoryDisabled = disableHistory ?? false;
    this.isSwapsDisabled = disableSwaps ?? false;
    this.#isSimulationEnabled = isSimulationEnabled ?? (() => true);
    this.getSavedGasFees = getSavedGasFees ?? ((_chainId) => undefined);
    this.getCurrentAccountEIP1559Compatibility =
      getCurrentAccountEIP1559Compatibility ?? (() => Promise.resolve(true));
    this.getCurrentNetworkEIP1559Compatibility =
      getCurrentNetworkEIP1559Compatibility;
    this.getGasFeeEstimates =
      getGasFeeEstimates || (() => Promise.resolve({} as GasFeeState));
    this.getPermittedAccounts = getPermittedAccounts;
    this.getSelectedAddress = getSelectedAddress;
    this.getExternalPendingTransactions =
      getExternalPendingTransactions ?? (() => []);
    this.securityProviderRequest = securityProviderRequest;
    this.#incomingTransactionOptions = incomingTransactions;
    this.#pendingTransactionOptions = pendingTransactions;
    this.#transactionHistoryLimit = transactionHistoryLimit;
    this.#isSimulationEnabled = isSimulationEnabled ?? (() => true);
    this.#getGlobalProviderAndBlockTracker = getGlobalProviderAndBlockTracker;
    this.sign = sign;
    this.#testGasFeeFlows = testGasFeeFlows === true;

    this.afterSign = hooks?.afterSign ?? (() => true);
    this.beforeApproveOnInit = hooks?.beforeApproveOnInit ?? (() => true);
    this.beforeCheckPendingTransaction =
      hooks?.beforeCheckPendingTransaction ??
      /* istanbul ignore next */
      (() => true);
    this.beforePublish = hooks?.beforePublish ?? (() => true);
    this.getAdditionalSignArguments =
      hooks?.getAdditionalSignArguments ?? (() => []);
    this.publish =
      hooks?.publish ?? (() => Promise.resolve({ transactionHash: undefined }));

<<<<<<< HEAD
=======
    this.nonceTracker = this.#createNonceTracker({
      provider,
      blockTracker,
    });

    const findNetworkClientIdByChainId = (chainId: Hex) => {
      return this.messagingSystem.call(
        `NetworkController:findNetworkClientIdByChainId`,
        chainId,
      );
    };

>>>>>>> 63a10686
    this.#multichainTrackingHelper = new MultichainTrackingHelper({
      isMultichainEnabled,
      incomingTransactionOptions: incomingTransactions,
<<<<<<< HEAD
      findNetworkClientIdByChainId: (chainId: Hex) => {
        return this.messagingSystem.call(
          `NetworkController:findNetworkClientIdByChainId`,
          chainId,
        );
      },
      getGlobalProviderAndBlockTracker,
      getGlobalProviderConfig: () => getNetworkState()?.providerConfig,
=======
      findNetworkClientIdByChainId,
>>>>>>> 63a10686
      getNetworkClientById: ((networkClientId: NetworkClientId) => {
        return this.messagingSystem.call(
          `NetworkController:getNetworkClientById`,
          networkClientId,
        );
      }) as NetworkController['getNetworkClientById'],
      getNetworkClientRegistry,
      removeIncomingTransactionHelperListeners:
        this.#removeIncomingTransactionHelperListeners.bind(this),
      removePendingTransactionTrackerListeners:
        this.#removePendingTransactionTrackerListeners.bind(this),
      createNonceTracker: this.#createNonceTracker.bind(this),
      createIncomingTransactionHelper:
        this.#createIncomingTransactionHelper.bind(this),
      createPendingTransactionTracker:
        this.#createPendingTransactionTracker.bind(this),
      onNetworkStateChange: (listener) => {
        this.messagingSystem.subscribe(
          'NetworkController:stateChange',
          listener,
        );
      },
    });
    this.#multichainTrackingHelper.initialize();

    const etherscanRemoteTransactionSource =
      new EtherscanRemoteTransactionSource({
        includeTokenTransfers: incomingTransactions.includeTokenTransfers,
      });

    this.incomingTransactionHelper = this.#createIncomingTransactionHelper({
      getBlockTracker: () => getGlobalProviderAndBlockTracker()?.blockTracker,
      getChainId: () => this.getChainId(),
      etherscanRemoteTransactionSource,
    });

    const getGlobalEthQuery = () => {
      const globalProvider = getGlobalProviderAndBlockTracker()?.provider;
      return globalProvider ? new EthQuery(globalProvider) : undefined;
    };

    this.pendingTransactionTracker = this.#createPendingTransactionTracker({
      getBlockTracker: () => getGlobalProviderAndBlockTracker()?.blockTracker,
      getChainId: () => this.getChainId(),
      getEthQuery: getGlobalEthQuery,
    });

    this.gasFeeFlows = this.#getGasFeeFlows();
    this.layer1GasFeeFlows = this.#getLayer1GasFeeFlows();

    const gasFeePoller = new GasFeePoller({
      findNetworkClientIdByChainId,
      gasFeeFlows: this.gasFeeFlows,
      getGasFeeControllerEstimates: this.getGasFeeEstimates,
      getProvider: (chainId, networkClientId) =>
        this.#multichainTrackingHelper.getProvider({
          networkClientId,
          chainId,
        }),
      getTransactions: () => this.state.transactions,
      layer1GasFeeFlows: this.layer1GasFeeFlows,
      onStateChange: (listener) => {
        this.messagingSystem.subscribe(
          'TransactionController:stateChange',
          listener,
        );
      },
    });

    gasFeePoller.hub.on(
      'transaction-updated',
      this.#onGasFeePollerTransactionUpdate.bind(this),
    );

    // when transactionsController state changes
    // check for pending transactions and start polling if there are any
    this.messagingSystem.subscribe(
      'TransactionController:stateChange',
      this.#checkForPendingTransactionAndStartPolling,
    );

    // TODO once v2 is merged make sure this only runs when
    // selectedNetworkClientId changes
    onNetworkStateChange(() => {
      log('Detected network change', this.getChainId());
      this.pendingTransactionTracker.startIfPendingTransactions();
      this.initApprovedTransactions();
    });
<<<<<<< HEAD
=======

    this.onBootCleanup();
    this.#checkForPendingTransactionAndStartPolling();
>>>>>>> 63a10686
  }

  /**
   * Stops polling and removes listeners to prepare the controller for garbage collection.
   */
  destroy() {
    this.#stopAllTracking();
  }

  /**
   * Handle new method data request.
   *
   * @param fourBytePrefix - The method prefix.
   * @returns The method data object corresponding to the given signature prefix.
   */
  async handleMethodData(fourBytePrefix: string): Promise<MethodData> {
    const releaseLock = await this.mutex.acquire();

    try {
      const { methodData } = this.state;
      const knownMethod = Object.keys(methodData).find(
        (knownFourBytePrefix) => fourBytePrefix === knownFourBytePrefix,
      );
      if (knownMethod) {
        return methodData[fourBytePrefix];
      }
      const registry = await this.registryLookup(fourBytePrefix);
      this.update((state) => {
        state.methodData[fourBytePrefix] = registry;
      });
      return registry;
    } finally {
      releaseLock();
    }
  }

  /**
   * Add a new unapproved transaction to state. Parameters will be validated, a
   * unique transaction id will be generated, and gas and gasPrice will be calculated
   * if not provided. If A `<tx.id>:unapproved` hub event will be emitted once added.
   *
   * @param txParams - Standard parameters for an Ethereum transaction.
   * @param opts - Additional options to control how the transaction is added.
   * @param opts.actionId - Unique ID to prevent duplicate requests.
   * @param opts.deviceConfirmedOn - An enum to indicate what device confirmed the transaction.
   * @param opts.method - RPC method that requested the transaction.
   * @param opts.origin - The origin of the transaction request, such as a dApp hostname.
   * @param opts.requireApproval - Whether the transaction requires approval by the user, defaults to true unless explicitly disabled.
   * @param opts.securityAlertResponse - Response from security validator.
   * @param opts.sendFlowHistory - The sendFlowHistory entries to add.
   * @param opts.type - Type of transaction to add, such as 'cancel' or 'swap'.
   * @param opts.swaps - Options for swaps transactions.
   * @param opts.swaps.hasApproveTx - Whether the transaction has an approval transaction.
   * @param opts.swaps.meta - Metadata for swap transaction.
   * @param opts.networkClientId - The id of the network client for this transaction.
   * @returns Object containing a promise resolving to the transaction hash if approved.
   */
  async addTransaction(
    txParams: TransactionParams,
    {
      actionId,
      deviceConfirmedOn,
      method,
      origin,
      requireApproval,
      securityAlertResponse,
      sendFlowHistory,
      swaps = {},
      type,
      networkClientId: requestNetworkClientId,
    }: {
      actionId?: string;
      deviceConfirmedOn?: WalletDevice;
      method?: string;
      origin?: string;
      requireApproval?: boolean | undefined;
      securityAlertResponse?: SecurityAlertResponse;
      sendFlowHistory?: SendFlowHistoryEntry[];
      swaps?: {
        hasApproveTx?: boolean;
        meta?: Partial<TransactionMeta>;
      };
      type?: TransactionType;
      networkClientId?: NetworkClientId;
    } = {},
  ): Promise<Result> {
    log('Adding transaction', txParams);

    txParams = normalizeTransactionParams(txParams);
    if (
      requestNetworkClientId &&
      !this.#multichainTrackingHelper.has(requestNetworkClientId)
    ) {
      throw new Error(
        'The networkClientId for this transaction could not be found',
      );
    }

    const networkClientId =
      requestNetworkClientId ?? this.#getGlobalNetworkClientId();

    const isEIP1559Compatible = await this.getEIP1559Compatibility(
      networkClientId,
    );

    validateTxParams(txParams, isEIP1559Compatible);

    if (origin) {
      await validateTransactionOrigin(
        await this.getPermittedAccounts(origin),
        this.getSelectedAddress(),
        txParams.from,
        origin,
      );
    }

    const dappSuggestedGasFees = this.generateDappSuggestedGasFees(
      txParams,
      origin,
    );

    const chainId = this.#getChainIdOrThrow(networkClientId);

    const ethQuery = this.#getEthQueryOrThrow({
      networkClientId,
      chainId,
    });

    const transactionType =
      type ?? (await determineTransactionType(txParams, ethQuery)).type;

    const existingTransactionMeta = this.getTransactionWithActionId(actionId);

    // If a request to add a transaction with the same actionId is submitted again, a new transaction will not be created for it.
    let addedTransactionMeta = existingTransactionMeta
      ? cloneDeep(existingTransactionMeta)
      : {
          // Add actionId to txMeta to check if same actionId is seen again
          actionId,
          chainId,
          dappSuggestedGasFees,
          deviceConfirmedOn,
          id: random(),
          origin,
          securityAlertResponse,
          status: TransactionStatus.unapproved as const,
          time: Date.now(),
          txParams,
          userEditedGasLimit: false,
          verifiedOnBlockchain: false,
          type: transactionType,
          networkClientId,
        };

    await this.updateGasProperties(addedTransactionMeta, ethQuery);

    // Checks if a transaction already exists with a given actionId
    if (!existingTransactionMeta) {
      // Set security provider response
      if (method && this.securityProviderRequest) {
        const securityProviderResponse = await this.securityProviderRequest(
          addedTransactionMeta,
          method,
        );
        addedTransactionMeta.securityProviderResponse =
          securityProviderResponse;
      }

      if (!this.isSendFlowHistoryDisabled) {
        addedTransactionMeta.sendFlowHistory = sendFlowHistory ?? [];
      }
      // Initial history push
      if (!this.isHistoryDisabled) {
        addedTransactionMeta = addInitialHistorySnapshot(addedTransactionMeta);
      }

      addedTransactionMeta = updateSwapsTransaction(
        addedTransactionMeta,
        transactionType,
        swaps,
        {
          isSwapsDisabled: this.isSwapsDisabled,
          cancelTransaction: this.cancelTransaction.bind(this),
          messenger: this.messagingSystem,
        },
      );

      this.addMetadata(addedTransactionMeta);

      if (requireApproval !== false) {
        // eslint-disable-next-line @typescript-eslint/no-floating-promises
        this.#updateSimulationData(addedTransactionMeta);
      } else {
        log('Skipping simulation as approval not required');
      }

      this.messagingSystem.publish(
        `${controllerName}:unapprovedTransactionAdded`,
        addedTransactionMeta,
      );
    }

    return {
      result: this.processApproval(addedTransactionMeta, {
        isExisting: Boolean(existingTransactionMeta),
        requireApproval,
        actionId,
      }),
      transactionMeta: addedTransactionMeta,
    };
  }

  startIncomingTransactionPolling(networkClientIds: NetworkClientId[] = []) {
    if (networkClientIds.length === 0) {
      this.incomingTransactionHelper.start();
      return;
    }
    this.#multichainTrackingHelper.startIncomingTransactionPolling(
      networkClientIds,
    );
  }

  stopIncomingTransactionPolling(networkClientIds: NetworkClientId[] = []) {
    if (networkClientIds.length === 0) {
      this.incomingTransactionHelper.stop();
      return;
    }
    this.#multichainTrackingHelper.stopIncomingTransactionPolling(
      networkClientIds,
    );
  }

  stopAllIncomingTransactionPolling() {
    this.incomingTransactionHelper.stop();
    this.#multichainTrackingHelper.stopAllIncomingTransactionPolling();
  }

  async updateIncomingTransactions(networkClientIds: NetworkClientId[] = []) {
    if (networkClientIds.length === 0) {
      await this.incomingTransactionHelper.update();
      return;
    }
    await this.#multichainTrackingHelper.updateIncomingTransactions(
      networkClientIds,
    );
  }

  /**
   * Attempts to cancel a transaction based on its ID by setting its status to "rejected"
   * and emitting a `<tx.id>:finished` hub event.
   *
   * @param transactionId - The ID of the transaction to cancel.
   * @param gasValues - The gas values to use for the cancellation transaction.
   * @param options - The options for the cancellation transaction.
   * @param options.actionId - Unique ID to prevent duplicate requests.
   * @param options.estimatedBaseFee - The estimated base fee of the transaction.
   */
  async stopTransaction(
    transactionId: string,
    gasValues?: GasPriceValue | FeeMarketEIP1559Values,
    {
      estimatedBaseFee,
      actionId,
    }: { estimatedBaseFee?: string; actionId?: string } = {},
  ) {
    // If transaction is found for same action id, do not create a cancel transaction.
    if (this.getTransactionWithActionId(actionId)) {
      return;
    }

    if (gasValues) {
      // Not good practice to reassign a parameter but temporarily avoiding a larger refactor.
      gasValues = normalizeGasFeeValues(gasValues);
      validateGasValues(gasValues);
    }

    log('Creating cancel transaction', transactionId, gasValues);

    const transactionMeta = this.getTransaction(transactionId);
    if (!transactionMeta) {
      return;
    }

    if (!this.sign) {
      throw new Error('No sign method defined.');
    }

    // gasPrice (legacy non EIP1559)
    const minGasPrice = getIncreasedPriceFromExisting(
      transactionMeta.txParams.gasPrice,
      CANCEL_RATE,
    );

    const gasPriceFromValues = isGasPriceValue(gasValues) && gasValues.gasPrice;

    const newGasPrice =
      (gasPriceFromValues &&
        validateMinimumIncrease(gasPriceFromValues, minGasPrice)) ||
      minGasPrice;

    // maxFeePerGas (EIP1559)
    const existingMaxFeePerGas = transactionMeta.txParams?.maxFeePerGas;
    const minMaxFeePerGas = getIncreasedPriceFromExisting(
      existingMaxFeePerGas,
      CANCEL_RATE,
    );
    const maxFeePerGasValues =
      isFeeMarketEIP1559Values(gasValues) && gasValues.maxFeePerGas;
    const newMaxFeePerGas =
      (maxFeePerGasValues &&
        validateMinimumIncrease(maxFeePerGasValues, minMaxFeePerGas)) ||
      (existingMaxFeePerGas && minMaxFeePerGas);

    // maxPriorityFeePerGas (EIP1559)
    const existingMaxPriorityFeePerGas =
      transactionMeta.txParams?.maxPriorityFeePerGas;
    const minMaxPriorityFeePerGas = getIncreasedPriceFromExisting(
      existingMaxPriorityFeePerGas,
      CANCEL_RATE,
    );
    const maxPriorityFeePerGasValues =
      isFeeMarketEIP1559Values(gasValues) && gasValues.maxPriorityFeePerGas;
    const newMaxPriorityFeePerGas =
      (maxPriorityFeePerGasValues &&
        validateMinimumIncrease(
          maxPriorityFeePerGasValues,
          minMaxPriorityFeePerGas,
        )) ||
      (existingMaxPriorityFeePerGas && minMaxPriorityFeePerGas);

    const newTxParams: TransactionParams =
      newMaxFeePerGas && newMaxPriorityFeePerGas
        ? {
            from: transactionMeta.txParams.from,
            gasLimit: transactionMeta.txParams.gas,
            maxFeePerGas: newMaxFeePerGas,
            maxPriorityFeePerGas: newMaxPriorityFeePerGas,
            type: TransactionEnvelopeType.feeMarket,
            nonce: transactionMeta.txParams.nonce,
            to: transactionMeta.txParams.from,
            value: '0x0',
          }
        : {
            from: transactionMeta.txParams.from,
            gasLimit: transactionMeta.txParams.gas,
            gasPrice: newGasPrice,
            nonce: transactionMeta.txParams.nonce,
            to: transactionMeta.txParams.from,
            value: '0x0',
          };

    const unsignedEthTx = this.prepareUnsignedEthTx(
      transactionMeta.chainId,
      newTxParams,
    );

    const signedTx = await this.sign(
      unsignedEthTx,
      transactionMeta.txParams.from,
    );

    const rawTx = bufferToHex(signedTx.serialize());

    const newFee = newTxParams.maxFeePerGas ?? newTxParams.gasPrice;

    const oldFee = newTxParams.maxFeePerGas
      ? transactionMeta.txParams.maxFeePerGas
      : transactionMeta.txParams.gasPrice;

    log('Submitting cancel transaction', {
      oldFee,
      newFee,
      txParams: newTxParams,
    });

    const ethQuery = this.#getEthQueryOrThrow({
      networkClientId: transactionMeta.networkClientId,
      chainId: transactionMeta.chainId,
    });

    const hash = await this.publishTransactionForRetry(
      ethQuery,
      rawTx,
      transactionMeta,
    );

    const cancelTransactionMeta = {
      actionId,
      chainId: transactionMeta.chainId,
      networkClientId: transactionMeta.networkClientId,
      estimatedBaseFee,
      hash,
      id: random(),
      originalGasEstimate: transactionMeta.txParams.gas,
      status: TransactionStatus.submitted as const,
      time: Date.now(),
      type: TransactionType.cancel as const,
      txParams: newTxParams,
    };

    this.addMetadata(cancelTransactionMeta);

    // stopTransaction has no approval request, so we assume the user has already approved the transaction
    this.messagingSystem.publish(`${controllerName}:transactionApproved`, {
      transactionMeta: cancelTransactionMeta,
      actionId,
    });
    this.messagingSystem.publish(`${controllerName}:transactionSubmitted`, {
      transactionMeta: cancelTransactionMeta,
      actionId,
    });

    this.messagingSystem.publish(
      `${controllerName}:transactionFinished`,
      cancelTransactionMeta,
    );
    this.#internalEvents.emit(
      `${transactionMeta.id}:finished`,
      cancelTransactionMeta,
    );
  }

  /**
   * Attempts to speed up a transaction increasing transaction gasPrice by ten percent.
   *
   * @param transactionId - The ID of the transaction to speed up.
   * @param gasValues - The gas values to use for the speed up transaction.
   * @param options - The options for the speed up transaction.
   * @param options.actionId - Unique ID to prevent duplicate requests
   * @param options.estimatedBaseFee - The estimated base fee of the transaction.
   */
  async speedUpTransaction(
    transactionId: string,
    gasValues?: GasPriceValue | FeeMarketEIP1559Values,
    {
      actionId,
      estimatedBaseFee,
    }: { actionId?: string; estimatedBaseFee?: string } = {},
  ) {
    // If transaction is found for same action id, do not create a new speed up transaction.
    if (this.getTransactionWithActionId(actionId)) {
      return;
    }

    if (gasValues) {
      // Not good practice to reassign a parameter but temporarily avoiding a larger refactor.
      gasValues = normalizeGasFeeValues(gasValues);
      validateGasValues(gasValues);
    }

    log('Creating speed up transaction', transactionId, gasValues);

    const transactionMeta = this.getTransaction(transactionId);
    /* istanbul ignore next */
    if (!transactionMeta) {
      return;
    }

    /* istanbul ignore next */
    if (!this.sign) {
      throw new Error('No sign method defined.');
    }

    // gasPrice (legacy non EIP1559)
    const minGasPrice = getIncreasedPriceFromExisting(
      transactionMeta.txParams.gasPrice,
      SPEED_UP_RATE,
    );

    const gasPriceFromValues = isGasPriceValue(gasValues) && gasValues.gasPrice;

    const newGasPrice =
      (gasPriceFromValues &&
        validateMinimumIncrease(gasPriceFromValues, minGasPrice)) ||
      minGasPrice;

    // maxFeePerGas (EIP1559)
    const existingMaxFeePerGas = transactionMeta.txParams?.maxFeePerGas;
    const minMaxFeePerGas = getIncreasedPriceFromExisting(
      existingMaxFeePerGas,
      SPEED_UP_RATE,
    );
    const maxFeePerGasValues =
      isFeeMarketEIP1559Values(gasValues) && gasValues.maxFeePerGas;
    const newMaxFeePerGas =
      (maxFeePerGasValues &&
        validateMinimumIncrease(maxFeePerGasValues, minMaxFeePerGas)) ||
      (existingMaxFeePerGas && minMaxFeePerGas);

    // maxPriorityFeePerGas (EIP1559)
    const existingMaxPriorityFeePerGas =
      transactionMeta.txParams?.maxPriorityFeePerGas;
    const minMaxPriorityFeePerGas = getIncreasedPriceFromExisting(
      existingMaxPriorityFeePerGas,
      SPEED_UP_RATE,
    );
    const maxPriorityFeePerGasValues =
      isFeeMarketEIP1559Values(gasValues) && gasValues.maxPriorityFeePerGas;
    const newMaxPriorityFeePerGas =
      (maxPriorityFeePerGasValues &&
        validateMinimumIncrease(
          maxPriorityFeePerGasValues,
          minMaxPriorityFeePerGas,
        )) ||
      (existingMaxPriorityFeePerGas && minMaxPriorityFeePerGas);

    const txParams: TransactionParams =
      newMaxFeePerGas && newMaxPriorityFeePerGas
        ? {
            ...transactionMeta.txParams,
            gasLimit: transactionMeta.txParams.gas,
            maxFeePerGas: newMaxFeePerGas,
            maxPriorityFeePerGas: newMaxPriorityFeePerGas,
            type: TransactionEnvelopeType.feeMarket,
          }
        : {
            ...transactionMeta.txParams,
            gasLimit: transactionMeta.txParams.gas,
            gasPrice: newGasPrice,
          };

    const unsignedEthTx = this.prepareUnsignedEthTx(
      transactionMeta.chainId,
      txParams,
    );

    const signedTx = await this.sign(
      unsignedEthTx,
      transactionMeta.txParams.from,
    );

    const transactionMetaWithRsv = this.updateTransactionMetaRSV(
      transactionMeta,
      signedTx,
    );
    const rawTx = bufferToHex(signedTx.serialize());

    const newFee = txParams.maxFeePerGas ?? txParams.gasPrice;

    const oldFee = txParams.maxFeePerGas
      ? transactionMetaWithRsv.txParams.maxFeePerGas
      : transactionMetaWithRsv.txParams.gasPrice;

    log('Submitting speed up transaction', { oldFee, newFee, txParams });

    const ethQuery = this.#multichainTrackingHelper.getEthQuery({
      networkClientId: transactionMeta.networkClientId,
      chainId: transactionMeta.chainId,
    });

    if (!ethQuery) {
      throw providerErrors.disconnected();
    }

    const hash = await this.publishTransactionForRetry(
      ethQuery,
      rawTx,
      transactionMeta,
    );

    const baseTransactionMeta = {
      ...transactionMetaWithRsv,
      estimatedBaseFee,
      id: random(),
      time: Date.now(),
      hash,
      actionId,
      originalGasEstimate: transactionMeta.txParams.gas,
      type: TransactionType.retry as const,
      originalType: transactionMeta.type,
    };

    const newTransactionMeta =
      newMaxFeePerGas && newMaxPriorityFeePerGas
        ? {
            ...baseTransactionMeta,
            txParams: {
              ...transactionMeta.txParams,
              maxFeePerGas: newMaxFeePerGas,
              maxPriorityFeePerGas: newMaxPriorityFeePerGas,
            },
          }
        : {
            ...baseTransactionMeta,
            txParams: {
              ...transactionMeta.txParams,
              gasPrice: newGasPrice,
            },
          };

    this.addMetadata(newTransactionMeta);

    // speedUpTransaction has no approval request, so we assume the user has already approved the transaction
    this.messagingSystem.publish(`${controllerName}:transactionApproved`, {
      transactionMeta: newTransactionMeta,
      actionId,
    });

    this.messagingSystem.publish(`${controllerName}:transactionSubmitted`, {
      transactionMeta: newTransactionMeta,
      actionId,
    });

    this.messagingSystem.publish(
      `${controllerName}:speedupTransactionAdded`,
      newTransactionMeta,
    );
  }

  /**
   * Estimates required gas for a given transaction.
   *
   * @param transaction - The transaction to estimate gas for.
   * @param networkClientId - The network client id to use for the estimate.
   * @returns The gas and gas price.
   */
  async estimateGas(
    transaction: TransactionParams,
    networkClientId?: NetworkClientId,
  ) {
    const ethQuery = this.#getEthQueryOrThrow({
      networkClientId,
    });

    const { estimatedGas, simulationFails } = await estimateGas(
      transaction,
      ethQuery,
    );

    return { gas: estimatedGas, simulationFails };
  }

  /**
   * Estimates required gas for a given transaction and add additional gas buffer with the given multiplier.
   *
   * @param transaction - The transaction params to estimate gas for.
   * @param multiplier - The multiplier to use for the gas buffer.
   * @param networkClientId - The network client id to use for the estimate.
   */
  async estimateGasBuffered(
    transaction: TransactionParams,
    multiplier: number,
    networkClientId?: NetworkClientId,
  ) {
    const ethQuery = this.#getEthQueryOrThrow({
      networkClientId,
    });

    const { blockGasLimit, estimatedGas, simulationFails } = await estimateGas(
      transaction,
      ethQuery,
    );

    const gas = addGasBuffer(estimatedGas, blockGasLimit, multiplier);

    return {
      gas,
      simulationFails,
    };
  }

  /**
   * Updates an existing transaction in state.
   *
   * @param transactionMeta - The new transaction to store in state.
   * @param note - A note or update reason to include in the transaction history.
   */
  updateTransaction(transactionMeta: TransactionMeta, note: string) {
    const { id: transactionId } = transactionMeta;

    this.#updateTransactionInternal(
      { transactionId, note, skipHistory: this.isHistoryDisabled },
      () => ({ ...transactionMeta }),
    );
  }

  /**
   * Update the security alert response for a transaction.
   *
   * @param transactionId - ID of the transaction.
   * @param securityAlertResponse - The new security alert response for the transaction.
   */
  updateSecurityAlertResponse(
    transactionId: string,
    securityAlertResponse: SecurityAlertResponse,
  ) {
    if (!securityAlertResponse) {
      throw new Error(
        'updateSecurityAlertResponse: securityAlertResponse should not be null',
      );
    }
    const transactionMeta = this.getTransaction(transactionId);
    if (!transactionMeta) {
      throw new Error(
        `Cannot update security alert response as no transaction metadata found`,
      );
    }
    const updatedTransactionMeta = {
      ...transactionMeta,
      securityAlertResponse,
    };
    this.updateTransaction(
      updatedTransactionMeta,
      `${controllerName}:updatesecurityAlertResponse - securityAlertResponse updated`,
    );
  }

  /**
   * Removes all transactions from state, optionally based on the current network.
   *
   * @param ignoreNetwork - Determines whether to wipe all transactions, or just those on the
   * current network. If `true`, all transactions are wiped.
   * @param address - If specified, only transactions originating from this address will be
   * wiped on current network.
   */
  wipeTransactions(ignoreNetwork?: boolean, address?: string) {
    /* istanbul ignore next */
    if (ignoreNetwork && !address) {
      this.update((state) => {
        state.transactions = [];
      });
      return;
    }

    const currentChainId = this.#getChainIdOrThrow();

    const newTransactions = this.state.transactions.filter(
      ({ chainId, txParams }) => {
        const isMatchingNetwork = ignoreNetwork || chainId === currentChainId;

        if (!isMatchingNetwork) {
          return true;
        }

        const isMatchingAddress =
          !address || txParams.from?.toLowerCase() === address.toLowerCase();

        return !isMatchingAddress;
      },
    );

    this.update((state) => {
      state.transactions = this.trimTransactionsForState(newTransactions);
    });
  }

  /**
   * Adds external provided transaction to state as confirmed transaction.
   *
   * @param transactionMeta - TransactionMeta to add transactions.
   * @param transactionReceipt - TransactionReceipt of the external transaction.
   * @param baseFeePerGas - Base fee per gas of the external transaction.
   */
  async confirmExternalTransaction(
    transactionMeta: TransactionMeta,
    transactionReceipt: TransactionReceipt,
    baseFeePerGas: Hex,
  ) {
    // Run validation and add external transaction to state.
    const newTransactionMeta = this.addExternalTransaction(transactionMeta);

    try {
      const transactionId = newTransactionMeta.id;

      // Make sure status is confirmed and define gasUsed as in receipt.
      const updatedTransactionMeta = {
        ...newTransactionMeta,
        status: TransactionStatus.confirmed as const,
        txReceipt: transactionReceipt,
      };
      if (baseFeePerGas) {
        updatedTransactionMeta.baseFeePerGas = baseFeePerGas;
      }

      // Update same nonce local transactions as dropped and define replacedBy properties.
      this.markNonceDuplicatesDropped(transactionId);

      // Update external provided transaction with updated gas values and confirmed status.
      this.updateTransaction(
        updatedTransactionMeta,
        `${controllerName}:confirmExternalTransaction - Add external transaction`,
      );
      this.onTransactionStatusChange(updatedTransactionMeta);

      // Intentional given potential duration of process.
      // eslint-disable-next-line @typescript-eslint/no-floating-promises
      this.updatePostBalance(updatedTransactionMeta);

      this.messagingSystem.publish(
        `${controllerName}:transactionConfirmed`,
        updatedTransactionMeta,
      );
    } catch (error) {
      console.error('Failed to confirm external transaction', error);
    }
  }

  /**
   * Append new send flow history to a transaction.
   *
   * @param transactionID - The ID of the transaction to update.
   * @param currentSendFlowHistoryLength - The length of the current sendFlowHistory array.
   * @param sendFlowHistoryToAdd - The sendFlowHistory entries to add.
   * @returns The updated transactionMeta.
   */
  updateTransactionSendFlowHistory(
    transactionID: string,
    currentSendFlowHistoryLength: number,
    sendFlowHistoryToAdd: SendFlowHistoryEntry[],
  ): TransactionMeta {
    if (this.isSendFlowHistoryDisabled) {
      throw new Error(
        'Send flow history is disabled for the current transaction controller',
      );
    }

    const transactionMeta = this.getTransaction(transactionID);

    if (!transactionMeta) {
      throw new Error(
        `Cannot update send flow history as no transaction metadata found`,
      );
    }

    validateIfTransactionUnapproved(
      transactionMeta,
      'updateTransactionSendFlowHistory',
    );

    const sendFlowHistory = transactionMeta.sendFlowHistory ?? [];
    if (currentSendFlowHistoryLength === sendFlowHistory.length) {
      const updatedTransactionMeta = {
        ...transactionMeta,
        sendFlowHistory: [...sendFlowHistory, ...sendFlowHistoryToAdd],
      };
      this.updateTransaction(
        updatedTransactionMeta,
        `${controllerName}:updateTransactionSendFlowHistory - sendFlowHistory updated`,
      );
    }

    return this.getTransaction(transactionID) as TransactionMeta;
  }

  /**
   * Update the gas values of a transaction.
   *
   * @param transactionId - The ID of the transaction to update.
   * @param gasValues - Gas values to update.
   * @param gasValues.gas - Same as transaction.gasLimit.
   * @param gasValues.gasLimit - Maxmimum number of units of gas to use for this transaction.
   * @param gasValues.gasPrice - Price per gas for legacy transactions.
   * @param gasValues.maxPriorityFeePerGas - Maximum amount per gas to give to validator as incentive.
   * @param gasValues.maxFeePerGas - Maximum amount per gas to pay for the transaction, including the priority fee.
   * @param gasValues.estimateUsed - Which estimate level was used.
   * @param gasValues.estimateSuggested - Which estimate level that the API suggested.
   * @param gasValues.defaultGasEstimates - The default estimate for gas.
   * @param gasValues.originalGasEstimate - Original estimate for gas.
   * @param gasValues.userEditedGasLimit - The gas limit supplied by user.
   * @param gasValues.userFeeLevel - Estimate level user selected.
   * @returns The updated transactionMeta.
   */
  updateTransactionGasFees(
    transactionId: string,
    {
      defaultGasEstimates,
      estimateUsed,
      estimateSuggested,
      gas,
      gasLimit,
      gasPrice,
      maxPriorityFeePerGas,
      maxFeePerGas,
      originalGasEstimate,
      userEditedGasLimit,
      userFeeLevel,
    }: {
      defaultGasEstimates?: string;
      estimateUsed?: string;
      estimateSuggested?: string;
      gas?: string;
      gasLimit?: string;
      gasPrice?: string;
      maxPriorityFeePerGas?: string;
      maxFeePerGas?: string;
      originalGasEstimate?: string;
      userEditedGasLimit?: boolean;
      userFeeLevel?: string;
    },
  ): TransactionMeta {
    const transactionMeta = this.getTransaction(transactionId);

    if (!transactionMeta) {
      throw new Error(
        `Cannot update transaction as no transaction metadata found`,
      );
    }

    validateIfTransactionUnapproved(
      transactionMeta,
      'updateTransactionGasFees',
    );

    let transactionGasFees = {
      txParams: {
        gas,
        gasLimit,
        gasPrice,
        maxPriorityFeePerGas,
        maxFeePerGas,
      },
      defaultGasEstimates,
      estimateUsed,
      estimateSuggested,
      originalGasEstimate,
      userEditedGasLimit,
      userFeeLevel,
      // TODO: Replace `any` with type
      // eslint-disable-next-line @typescript-eslint/no-explicit-any
    } as any;

    // only update what is defined
    transactionGasFees.txParams = pickBy(transactionGasFees.txParams);
    transactionGasFees = pickBy(transactionGasFees);

    // merge updated gas values with existing transaction meta
    const updatedMeta = merge({}, transactionMeta, transactionGasFees);

    this.updateTransaction(
      updatedMeta,
      `${controllerName}:updateTransactionGasFees - gas values updated`,
    );

    return this.getTransaction(transactionId) as TransactionMeta;
  }

  /**
   * Update the previous gas values of a transaction.
   *
   * @param transactionId - The ID of the transaction to update.
   * @param previousGas - Previous gas values to update.
   * @param previousGas.gasLimit - Maxmimum number of units of gas to use for this transaction.
   * @param previousGas.maxFeePerGas - Maximum amount per gas to pay for the transaction, including the priority fee.
   * @param previousGas.maxPriorityFeePerGas - Maximum amount per gas to give to validator as incentive.
   * @returns The updated transactionMeta.
   */
  updatePreviousGasParams(
    transactionId: string,
    {
      gasLimit,
      maxFeePerGas,
      maxPriorityFeePerGas,
    }: {
      gasLimit?: string;
      maxFeePerGas?: string;
      maxPriorityFeePerGas?: string;
    },
  ): TransactionMeta {
    const transactionMeta = this.getTransaction(transactionId);

    if (!transactionMeta) {
      throw new Error(
        `Cannot update transaction as no transaction metadata found`,
      );
    }

    validateIfTransactionUnapproved(transactionMeta, 'updatePreviousGasParams');

    const transactionPreviousGas = {
      previousGas: {
        gasLimit,
        maxFeePerGas,
        maxPriorityFeePerGas,
      },
      // TODO: Replace `any` with type
      // eslint-disable-next-line @typescript-eslint/no-explicit-any
    } as any;

    // only update what is defined
    transactionPreviousGas.previousGas = pickBy(
      transactionPreviousGas.previousGas,
    );

    // merge updated previous gas values with existing transaction meta
    const updatedMeta = merge({}, transactionMeta, transactionPreviousGas);

    this.updateTransaction(
      updatedMeta,
      `${controllerName}:updatePreviousGasParams - Previous gas values updated`,
    );

    return this.getTransaction(transactionId) as TransactionMeta;
  }

  async getNonceLock(
    address: string,
    networkClientId?: NetworkClientId,
  ): Promise<NonceLock> {
    const nonceLock = await this.#multichainTrackingHelper.getNonceLock(
      address,
      networkClientId,
    );

    if (!nonceLock) {
      throw providerErrors.disconnected();
    }

    return nonceLock;
  }

  /**
   * Updates the editable parameters of a transaction.
   *
   * @param txId - The ID of the transaction to update.
   * @param params - The editable parameters to update.
   * @param params.data - Data to pass with the transaction.
   * @param params.gas - Maximum number of units of gas to use for the transaction.
   * @param params.gasPrice - Price per gas for legacy transactions.
   * @param params.from - Address to send the transaction from.
   * @param params.to - Address to send the transaction to.
   * @param params.value - Value associated with the transaction.
   * @returns The updated transaction metadata.
   */
  async updateEditableParams(
    txId: string,
    {
      data,
      gas,
      gasPrice,
      from,
      to,
      value,
    }: {
      data?: string;
      gas?: string;
      gasPrice?: string;
      from?: string;
      to?: string;
      value?: string;
    },
  ) {
    const transactionMeta = this.getTransaction(txId);
    if (!transactionMeta) {
      throw new Error(
        `Cannot update editable params as no transaction metadata found`,
      );
    }

    validateIfTransactionUnapproved(transactionMeta, 'updateEditableParams');

    const editableParams = {
      txParams: {
        data,
        from,
        to,
        value,
        gas,
        gasPrice,
      },
    } as Partial<TransactionMeta>;

    editableParams.txParams = pickBy(
      editableParams.txParams,
    ) as TransactionParams;

    const updatedTransaction = merge({}, transactionMeta, editableParams);
<<<<<<< HEAD
    const ethQuery = this.#getEthQueryOrThrow({
      networkClientId: transactionMeta.networkClientId,
=======
    const provider = this.#multichainTrackingHelper.getProvider({
>>>>>>> 63a10686
      chainId: transactionMeta.chainId,
      networkClientId: transactionMeta.networkClientId,
    });
    const ethQuery = new EthQuery(provider);
    const { type } = await determineTransactionType(
      updatedTransaction.txParams,
      ethQuery,
    );

    updatedTransaction.type = type;

    await updateTransactionLayer1GasFee({
      layer1GasFeeFlows: this.layer1GasFeeFlows,
      provider,
      transactionMeta: updatedTransaction,
    });

    this.updateTransaction(
      updatedTransaction,
      `Update Editable Params for ${txId}`,
    );
    return this.getTransaction(txId);
  }

  /**
   * Signs and returns the raw transaction data for provided transaction params list.
   *
   * @param listOfTxParams - The list of transaction params to approve.
   * @param opts - Options bag.
   * @param opts.hasNonce - Whether the transactions already have a nonce.
   * @returns The raw transactions.
   */
  async approveTransactionsWithSameNonce(
    listOfTxParams: (TransactionParams & { chainId: Hex })[] = [],
    { hasNonce }: { hasNonce?: boolean } = {},
  ): Promise<string | string[]> {
    log('Approving transactions with same nonce', {
      transactions: listOfTxParams,
    });

    if (listOfTxParams.length === 0) {
      return '';
    }

    const initialTx = listOfTxParams[0];
    const common = this.getCommonConfiguration(initialTx.chainId);

    // We need to ensure we get the nonce using the the NonceTracker on the chain matching
    // the txParams. In this context we only have chainId available to us, but the
    // NonceTrackers are keyed by networkClientId. To workaround this, we attempt to find
    // a networkClientId that matches the chainId. As a fallback, the globally selected
    // network's NonceTracker will be used instead.
    let networkClientId: NetworkClientId | undefined;
    try {
      networkClientId = this.messagingSystem.call(
        `NetworkController:findNetworkClientIdByChainId`,
        initialTx.chainId,
      );
    } catch (err) {
      log('failed to find networkClientId from chainId', err);
    }

    const initialTxAsEthTx = TransactionFactory.fromTxData(initialTx, {
      common,
    });
    const initialTxAsSerializedHex = bufferToHex(initialTxAsEthTx.serialize());

    if (this.approvingTransactionIds.has(initialTxAsSerializedHex)) {
      return '';
    }
    this.approvingTransactionIds.add(initialTxAsSerializedHex);

    let rawTransactions, nonceLock;
    try {
      // TODO: we should add a check to verify that all transactions have the same from address
      const fromAddress = initialTx.from;
      const requiresNonce = hasNonce !== true;

      nonceLock = requiresNonce
        ? await this.getNonceLock(fromAddress, networkClientId)
        : undefined;

      const nonce = nonceLock
        ? add0x(nonceLock.nextNonce.toString(16))
        : initialTx.nonce;

      if (nonceLock) {
        log('Using nonce from nonce tracker', nonce, nonceLock.nonceDetails);
      }

      rawTransactions = await Promise.all(
        listOfTxParams.map((txParams) => {
          txParams.nonce = nonce;
          return this.signExternalTransaction(txParams.chainId, txParams);
        }),
      );
    } catch (err) {
      log('Error while signing transactions with same nonce', err);
      // Must set transaction to submitted/failed before releasing lock
      // continue with error chain
      throw err;
    } finally {
      nonceLock?.releaseLock();
      this.approvingTransactionIds.delete(initialTxAsSerializedHex);
    }
    return rawTransactions;
  }

  /**
   * Update a custodial transaction.
   *
   * @param transactionId - The ID of the transaction to update.
   * @param options - The custodial transaction options to update.
   * @param options.errorMessage - The error message to be assigned in case transaction status update to failed.
   * @param options.hash - The new hash value to be assigned.
   * @param options.status - The new status value to be assigned.
   */
  updateCustodialTransaction(
    transactionId: string,
    {
      errorMessage,
      hash,
      status,
    }: {
      errorMessage?: string;
      hash?: string;
      status?: TransactionStatus;
    },
  ) {
    const transactionMeta = this.getTransaction(transactionId);

    if (!transactionMeta) {
      throw new Error(
        `Cannot update custodial transaction as no transaction metadata found`,
      );
    }

    if (!transactionMeta.custodyId) {
      throw new Error('Transaction must be a custodian transaction');
    }

    if (
      status &&
      ![
        TransactionStatus.submitted,
        TransactionStatus.signed,
        TransactionStatus.failed,
      ].includes(status)
    ) {
      throw new Error(
        `Cannot update custodial transaction with status: ${status}`,
      );
    }

    const updatedTransactionMeta = merge(
      {},
      transactionMeta,
      pickBy({ hash, status }),
    ) as TransactionMeta;

    if (updatedTransactionMeta.status === TransactionStatus.submitted) {
      updatedTransactionMeta.submittedTime = new Date().getTime();
    }

    if (updatedTransactionMeta.status === TransactionStatus.failed) {
      updatedTransactionMeta.error = normalizeTxError(new Error(errorMessage));
    }

    this.updateTransaction(
      updatedTransactionMeta,
      `${controllerName}:updateCustodialTransaction - Custodial transaction updated`,
    );

    if (
      [TransactionStatus.submitted, TransactionStatus.failed].includes(
        status as TransactionStatus,
      )
    ) {
      this.messagingSystem.publish(
        `${controllerName}:transactionFinished`,
        updatedTransactionMeta,
      );
      this.#internalEvents.emit(
        `${updatedTransactionMeta.id}:finished`,
        updatedTransactionMeta,
      );
    }
  }

  /**
   * Creates approvals for all unapproved transactions persisted.
   */
  initApprovals() {
    const chainId = this.#getChainIdOrThrow();

    const unapprovedTxs = this.state.transactions.filter(
      (transaction) =>
        transaction.status === TransactionStatus.unapproved &&
        transaction.chainId === chainId &&
        !transaction.isUserOperation,
    );

    for (const txMeta of unapprovedTxs) {
      this.processApproval(txMeta, {
        shouldShowRequest: false,
      }).catch((error) => {
        if (error?.code === errorCodes.provider.userRejectedRequest) {
          return;
        }
        console.error('Error during persisted transaction approval', error);
      });
    }
  }

  /**
   * Sign and submit any previously approved transactions.
   */
  initApprovedTransactions() {
    const approvedTransactions = this.state.transactions.filter(
      (transaction) => transaction.status === TransactionStatus.approved,
    );

    if (!approvedTransactions.length) {
      return;
    }

    log('Processing previously approved transactions', {
      count: approvedTransactions.length,
    });

    for (const transactionMeta of approvedTransactions) {
      if (this.beforeApproveOnInit(transactionMeta)) {
        this.approveTransaction(transactionMeta.id).catch((error) => {
          /* istanbul ignore next */
          console.error('Error while submitting persisted transaction', error);
        });
      }
    }
  }

  /**
   * Search transaction metadata for matching entries.
   *
   * @param opts - Options bag.
   * @param opts.searchCriteria - An object containing values or functions for transaction properties to filter transactions with.
   * @param opts.initialList - The transactions to search. Defaults to the current state.
   * @param opts.filterToCurrentNetwork - Whether to filter the results to the current network. Defaults to true.
   * @param opts.limit - The maximum number of transactions to return. No limit by default.
   * @returns An array of transactions matching the provided options.
   */
  getTransactions({
    searchCriteria = {},
    initialList,
    filterToCurrentNetwork = true,
    limit,
  }: {
    // TODO: Replace `any` with type
    // eslint-disable-next-line @typescript-eslint/no-explicit-any
    searchCriteria?: any;
    initialList?: TransactionMeta[];
    filterToCurrentNetwork?: boolean;
    limit?: number;
  } = {}): TransactionMeta[] {
    const chainId = this.#getChainIdOrThrow();

    // searchCriteria is an object that might have values that aren't predicate
    // methods. When providing any other value type (string, number, etc), we
    // consider this shorthand for "check the value at key for strict equality
    // with the provided value". To conform this object to be only methods, we
    // mapValues (lodash) such that every value on the object is a method that
    // returns a boolean.
    const predicateMethods = mapValues(searchCriteria, (predicate) => {
      return typeof predicate === 'function'
        ? predicate
        : // TODO: Replace `any` with type
          // eslint-disable-next-line @typescript-eslint/no-explicit-any
          (v: any) => v === predicate;
    });

    const transactionsToFilter = initialList ?? this.state.transactions;

    // Combine sortBy and pickBy to transform our state object into an array of
    // matching transactions that are sorted by time.
    const filteredTransactions = sortBy(
      pickBy(transactionsToFilter, (transaction) => {
        if (filterToCurrentNetwork && transaction.chainId !== chainId) {
          return false;
        }
        // iterate over the predicateMethods keys to check if the transaction
        // matches the searchCriteria
        for (const [key, predicate] of Object.entries(predicateMethods)) {
          // We return false early as soon as we know that one of the specified
          // search criteria do not match the transaction. This prevents
          // needlessly checking all criteria when we already know the criteria
          // are not fully satisfied. We check both txParams and the base
          // object as predicate keys can be either.
          if (key in transaction.txParams) {
            // TODO: Replace `any` with type
            // eslint-disable-next-line @typescript-eslint/no-explicit-any
            if (predicate((transaction.txParams as any)[key]) === false) {
              return false;
            }
            // TODO: Replace `any` with type
            // eslint-disable-next-line @typescript-eslint/no-explicit-any
          } else if (predicate((transaction as any)[key]) === false) {
            return false;
          }
        }

        return true;
      }),
      'time',
    );
    if (limit !== undefined) {
      // We need to have all transactions of a given nonce in order to display
      // necessary details in the UI. We use the size of this set to determine
      // whether we have reached the limit provided, thus ensuring that all
      // transactions of nonces we include will be sent to the UI.
      const nonces = new Set();
      const txs = [];
      // By default, the transaction list we filter from is sorted by time ASC.
      // To ensure that filtered results prefers the newest transactions we
      // iterate from right to left, inserting transactions into front of a new
      // array. The original order is preserved, but we ensure that newest txs
      // are preferred.
      for (let i = filteredTransactions.length - 1; i > -1; i--) {
        const txMeta = filteredTransactions[i];
        const { nonce } = txMeta.txParams;
        if (!nonces.has(nonce)) {
          if (nonces.size < limit) {
            nonces.add(nonce);
          } else {
            continue;
          }
        }
        // Push transaction into the beginning of our array to ensure the
        // original order is preserved.
        txs.unshift(txMeta);
      }
      return txs;
    }
    return filteredTransactions;
  }

  async estimateGasFee({
    transactionParams,
    chainId,
    networkClientId: requestNetworkClientId,
  }: {
    transactionParams: TransactionParams;
    chainId?: Hex;
    networkClientId?: NetworkClientId;
  }): Promise<GasFeeFlowResponse> {
    const networkClientId = this.#getNetworkClientId({
      networkClientId: requestNetworkClientId,
      chainId,
    });

    const transactionMeta = {
      txParams: transactionParams,
      chainId,
      networkClientId,
    } as TransactionMeta;

    // Guaranteed as the default gas fee flow matches all transactions.
    const gasFeeFlow = getGasFeeFlow(
      transactionMeta,
      this.gasFeeFlows,
    ) as GasFeeFlow;

    const ethQuery = this.#multichainTrackingHelper.getEthQuery({
      networkClientId,
      chainId,
    });

    const gasFeeControllerData = await this.getGasFeeEstimates({
      networkClientId,
    });

    return gasFeeFlow.getGasFees({
      ethQuery,
      gasFeeControllerData,
      transactionMeta,
    });
  }

  /**
   * Determine the layer 1 gas fee for the given transaction parameters.
   *
   * @param request - The request object.
   * @param request.transactionParams - The transaction parameters to estimate the layer 1 gas fee for.
   * @param request.chainId - The ID of the chain where the transaction will be executed.
   * @param request.networkClientId - The ID of a specific network client to process the transaction.
   */
  async getLayer1GasFee({
    transactionParams,
    chainId,
    networkClientId,
  }: {
    transactionParams: TransactionParams;
    chainId?: Hex;
    networkClientId?: NetworkClientId;
  }): Promise<Hex | undefined> {
    const provider = this.#multichainTrackingHelper.getProvider({
      networkClientId,
      chainId,
    });

    return await getTransactionLayer1GasFee({
      layer1GasFeeFlows: this.layer1GasFeeFlows,
      provider,
      transactionMeta: {
        txParams: transactionParams,
        chainId,
      } as TransactionMeta,
    });
  }

  private async signExternalTransaction(
    chainId: Hex,
    transactionParams: TransactionParams,
  ): Promise<string> {
    if (!this.sign) {
      throw new Error('No sign method defined.');
    }

    const normalizedTransactionParams =
      normalizeTransactionParams(transactionParams);
    const type = isEIP1559Transaction(normalizedTransactionParams)
      ? TransactionEnvelopeType.feeMarket
      : TransactionEnvelopeType.legacy;
    const updatedTransactionParams = {
      ...normalizedTransactionParams,
      type,
      gasLimit: normalizedTransactionParams.gas,
      chainId,
    };

    const { from } = updatedTransactionParams;
    const common = this.getCommonConfiguration(chainId);
    const unsignedTransaction = TransactionFactory.fromTxData(
      updatedTransactionParams,
      { common },
    );
    const signedTransaction = await this.sign(unsignedTransaction, from);

    const rawTransaction = bufferToHex(signedTransaction.serialize());
    return rawTransaction;
  }

  /**
   * Removes unapproved transactions from state.
   */
  clearUnapprovedTransactions() {
    const transactions = this.state.transactions.filter(
      ({ status }) => status !== TransactionStatus.unapproved,
    );
    this.update((state) => {
      state.transactions = this.trimTransactionsForState(transactions);
    });
  }

  /**
   * Stop the signing process for a specific transaction.
   * Throws an error causing the transaction status to be set to failed.
   * @param transactionId - The ID of the transaction to stop signing.
   */
  abortTransactionSigning(transactionId: string) {
    const transactionMeta = this.getTransaction(transactionId);

    if (!transactionMeta) {
      throw new Error(`Cannot abort signing as no transaction metadata found`);
    }

    const abortCallback = this.signAbortCallbacks.get(transactionId);

    if (!abortCallback) {
      throw new Error(
        `Cannot abort signing as transaction is not waiting for signing`,
      );
    }

    abortCallback();

    this.signAbortCallbacks.delete(transactionId);
  }

  private addMetadata(transactionMeta: TransactionMeta) {
    this.update((state) => {
      state.transactions = this.trimTransactionsForState([
        ...state.transactions,
        transactionMeta,
      ]);
    });
  }

  private async updateGasProperties(
    transactionMeta: TransactionMeta,
    ethQuery: EthQuery,
  ) {
    const isEIP1559Compatible =
      (await this.getEIP1559Compatibility(transactionMeta.networkClientId)) &&
      transactionMeta.txParams.type !== TransactionEnvelopeType.legacy;

    const { networkClientId, chainId } = transactionMeta;

    const isCustomNetwork = this.#isCustomNetwork(networkClientId);

<<<<<<< HEAD
=======
    const ethQuery = this.#multichainTrackingHelper.getEthQuery({
      networkClientId,
      chainId,
    });

    const provider = this.#multichainTrackingHelper.getProvider({
      networkClientId,
      chainId,
    });

>>>>>>> 63a10686
    await updateGas({
      ethQuery,
      chainId,
      isCustomNetwork,
      txMeta: transactionMeta,
    });

    await updateGasFees({
      eip1559: isEIP1559Compatible,
      ethQuery,
      gasFeeFlows: this.gasFeeFlows,
      getGasFeeEstimates: this.getGasFeeEstimates,
      getSavedGasFees: this.getSavedGasFees.bind(this),
      txMeta: transactionMeta,
    });

    await updateTransactionLayer1GasFee({
      layer1GasFeeFlows: this.layer1GasFeeFlows,
      provider,
      transactionMeta,
    });
  }

  private async processApproval(
    transactionMeta: TransactionMeta,
    {
      isExisting = false,
      requireApproval,
      shouldShowRequest = true,
      actionId,
    }: {
      isExisting?: boolean;
      requireApproval?: boolean | undefined;
      shouldShowRequest?: boolean;
      actionId?: string;
    },
  ): Promise<string> {
    const transactionId = transactionMeta.id;
    let resultCallbacks: AcceptResultCallbacks | undefined;
    const { meta, isCompleted } = this.isTransactionCompleted(transactionId);
    const finishedPromise = isCompleted
      ? Promise.resolve(meta)
      : this.waitForTransactionFinished(transactionId);

    if (meta && !isExisting && !isCompleted) {
      try {
        if (requireApproval !== false) {
          const acceptResult = await this.requestApproval(transactionMeta, {
            shouldShowRequest,
          });
          resultCallbacks = acceptResult.resultCallbacks;

          const approvalValue = acceptResult.value as
            | {
                txMeta?: TransactionMeta;
              }
            | undefined;

          const updatedTransaction = approvalValue?.txMeta;

          if (updatedTransaction) {
            log('Updating transaction with approval data', {
              customNonce: updatedTransaction.customNonceValue,
              params: updatedTransaction.txParams,
            });

            this.updateTransaction(
              updatedTransaction,
              'TransactionController#processApproval - Updated with approval data',
            );
          }
        }

        const { isCompleted: isTxCompleted } =
          this.isTransactionCompleted(transactionId);

        if (!isTxCompleted) {
          const approvalResult = await this.approveTransaction(transactionId);
          if (
            approvalResult === ApprovalState.SkippedViaBeforePublishHook &&
            resultCallbacks
          ) {
            resultCallbacks.success();
          }
          const updatedTransactionMeta = this.getTransaction(
            transactionId,
          ) as TransactionMeta;
          this.messagingSystem.publish(
            `${controllerName}:transactionApproved`,
            {
              transactionMeta: updatedTransactionMeta,
              actionId,
            },
          );
        }
        // TODO: Replace `any` with type
        // eslint-disable-next-line @typescript-eslint/no-explicit-any
      } catch (error: any) {
        const { isCompleted: isTxCompleted } =
          this.isTransactionCompleted(transactionId);
        if (!isTxCompleted) {
          if (error?.code === errorCodes.provider.userRejectedRequest) {
            this.cancelTransaction(transactionId, actionId);

            throw providerErrors.userRejectedRequest(
              'MetaMask Tx Signature: User denied transaction signature.',
            );
          } else {
            this.failTransaction(meta, error, actionId);
          }
        }
      }
    }

    const finalMeta = await finishedPromise;

    switch (finalMeta?.status) {
      case TransactionStatus.failed:
        resultCallbacks?.error(finalMeta.error);
        throw rpcErrors.internal(finalMeta.error.message);

      case TransactionStatus.submitted:
        resultCallbacks?.success();
        return finalMeta.hash as string;

      default:
        const internalError = rpcErrors.internal(
          `MetaMask Tx Signature: Unknown problem: ${JSON.stringify(
            finalMeta || transactionId,
          )}`,
        );

        resultCallbacks?.error(internalError);
        throw internalError;
    }
  }

  /**
   * Approves a transaction and updates it's status in state. If this is not a
   * retry transaction, a nonce will be generated. The transaction is signed
   * using the sign configuration property, then published to the blockchain.
   * A `<tx.id>:finished` hub event is fired after success or failure.
   *
   * @param transactionId - The ID of the transaction to approve.
   */
  private async approveTransaction(transactionId: string) {
    const cleanupTasks = new Array<() => void>();
    cleanupTasks.push(await this.mutex.acquire());

    let transactionMeta = this.getTransactionOrThrow(transactionId);

    try {
      if (!this.sign) {
        this.failTransaction(
          transactionMeta,
          new Error('No sign method defined.'),
        );
        return ApprovalState.NotApproved;
      } else if (!transactionMeta.chainId) {
        this.failTransaction(transactionMeta, new Error('No chainId defined.'));
        return ApprovalState.NotApproved;
      }

      if (this.approvingTransactionIds.has(transactionId)) {
        log('Skipping approval as signing in progress', transactionId);
        return ApprovalState.NotApproved;
      }
      this.approvingTransactionIds.add(transactionId);
      cleanupTasks.push(() =>
        this.approvingTransactionIds.delete(transactionId),
      );

      const getNonceLock = (address: string) =>
        this.#multichainTrackingHelper.getNonceLock(address, networkClientId);

      const [nonce, releaseNonce] = await getNextNonce(
        transactionMeta,
<<<<<<< HEAD
        getNonceLock,
=======
        (address: string) =>
          this.#multichainTrackingHelper.getNonceLock(
            address,
            transactionMeta.networkClientId,
          ),
>>>>>>> 63a10686
      );

      // must set transaction to submitted/failed before releasing lock
      releaseNonce && cleanupTasks.push(releaseNonce);

      transactionMeta = this.#updateTransactionInternal(
        {
          transactionId,
          note: 'TransactionController#approveTransaction - Transaction approved',
        },
        (draftTxMeta) => {
          const { txParams, chainId } = draftTxMeta;

          draftTxMeta.status = TransactionStatus.approved;
          draftTxMeta.txParams = {
            ...txParams,
            nonce,
            chainId,
            gasLimit: txParams.gas,
            ...(isEIP1559Transaction(txParams) && {
              type: TransactionEnvelopeType.feeMarket,
            }),
          };
        },
      );

      this.onTransactionStatusChange(transactionMeta);

      const rawTx = await this.signTransaction(
        transactionMeta,
        transactionMeta.txParams,
      );

      if (!this.beforePublish(transactionMeta)) {
        log('Skipping publishing transaction based on hook');
        this.messagingSystem.publish(
          `${controllerName}:transactionPublishingSkipped`,
          transactionMeta,
        );
        return ApprovalState.SkippedViaBeforePublishHook;
      }

      if (!rawTx) {
        return ApprovalState.NotApproved;
      }

      const ethQuery = this.#getEthQueryOrThrow({
        networkClientId: transactionMeta.networkClientId,
        chainId: transactionMeta.chainId,
      });

      let preTxBalance: string | undefined;
      const shouldUpdatePreTxBalance =
        transactionMeta.type === TransactionType.swap;

      if (shouldUpdatePreTxBalance) {
        log('Determining pre-transaction balance');

        preTxBalance = await query(ethQuery, 'getBalance', [
          transactionMeta.txParams.from,
        ]);
      }

      log('Publishing transaction', transactionMeta.txParams);

      let { transactionHash: hash } = await this.publish(
        transactionMeta,
        rawTx,
      );

      if (hash === undefined) {
        hash = await this.publishTransaction(ethQuery, rawTx);
      }

      log('Publish successful', hash);

      transactionMeta = this.#updateTransactionInternal(
        {
          transactionId,
          note: 'TransactionController#approveTransaction - Transaction submitted',
        },
        (draftTxMeta) => {
          draftTxMeta.hash = hash;
          draftTxMeta.status = TransactionStatus.submitted;
          draftTxMeta.submittedTime = new Date().getTime();
          if (shouldUpdatePreTxBalance) {
            draftTxMeta.preTxBalance = preTxBalance;
            log('Updated pre-transaction balance', preTxBalance);
          }
        },
      );

      this.messagingSystem.publish(`${controllerName}:transactionSubmitted`, {
        transactionMeta,
      });

      this.messagingSystem.publish(
        `${controllerName}:transactionFinished`,
        transactionMeta,
      );
      this.#internalEvents.emit(`${transactionId}:finished`, transactionMeta);

      this.onTransactionStatusChange(transactionMeta);
      return ApprovalState.Approved;
      // TODO: Replace `any` with type
      // eslint-disable-next-line @typescript-eslint/no-explicit-any
    } catch (error: any) {
      this.failTransaction(transactionMeta, error);
      return ApprovalState.NotApproved;
    } finally {
      cleanupTasks.forEach((task) => task());
    }
  }

  private async publishTransaction(
    ethQuery: EthQuery,
    rawTransaction: string,
  ): Promise<string> {
    return await query(ethQuery, 'sendRawTransaction', [rawTransaction]);
  }

  /**
   * Cancels a transaction based on its ID by setting its status to "rejected"
   * and emitting a `<tx.id>:finished` hub event.
   *
   * @param transactionId - The ID of the transaction to cancel.
   * @param actionId - The actionId passed from UI
   */
  private cancelTransaction(transactionId: string, actionId?: string) {
    const transactionMeta = this.state.transactions.find(
      ({ id }) => id === transactionId,
    );
    if (!transactionMeta) {
      return;
    }
    this.update((state) => {
      const transactions = state.transactions.filter(
        ({ id }) => id !== transactionId,
      );
      state.transactions = this.trimTransactionsForState(transactions);
    });
    const updatedTransactionMeta = {
      ...transactionMeta,
      status: TransactionStatus.rejected as const,
    };
    this.messagingSystem.publish(
      `${controllerName}:transactionFinished`,
      updatedTransactionMeta,
    );
    this.#internalEvents.emit(
      `${transactionMeta.id}:finished`,
      updatedTransactionMeta,
    );
    this.messagingSystem.publish(`${controllerName}:transactionRejected`, {
      transactionMeta: updatedTransactionMeta,
      actionId,
    });
    this.onTransactionStatusChange(updatedTransactionMeta);
  }

  /**
   * Trim the amount of transactions that are set on the state. Checks
   * if the length of the tx history is longer then desired persistence
   * limit and then if it is removes the oldest confirmed or rejected tx.
   * Pending or unapproved transactions will not be removed by this
   * operation. For safety of presenting a fully functional transaction UI
   * representation, this function will not break apart transactions with the
   * same nonce, created on the same day, per network. Not accounting for
   * transactions of the same nonce, same day and network combo can result in
   * confusing or broken experiences in the UI.
   *
   * @param transactions - The transactions to be applied to the state.
   * @returns The trimmed list of transactions.
   */
  private trimTransactionsForState(
    transactions: TransactionMeta[],
  ): TransactionMeta[] {
    const nonceNetworkSet = new Set();

    const txsToKeep = [...transactions]
      .sort((a, b) => (a.time > b.time ? -1 : 1)) // Descending time order
      .filter((tx) => {
        const { chainId, status, txParams, time } = tx;

        if (txParams) {
          const key = `${String(txParams.nonce)}-${convertHexToDecimal(
            chainId,
          )}-${new Date(time).toDateString()}`;

          if (nonceNetworkSet.has(key)) {
            return true;
          } else if (
            nonceNetworkSet.size < this.#transactionHistoryLimit ||
            !this.isFinalState(status)
          ) {
            nonceNetworkSet.add(key);
            return true;
          }
        }

        return false;
      });

    txsToKeep.reverse(); // Ascending time order
    return txsToKeep;
  }

  /**
   * Determines if the transaction is in a final state.
   *
   * @param status - The transaction status.
   * @returns Whether the transaction is in a final state.
   */
  private isFinalState(status: TransactionStatus): boolean {
    return (
      status === TransactionStatus.rejected ||
      status === TransactionStatus.confirmed ||
      status === TransactionStatus.failed
    );
  }

  /**
   * Whether the transaction has at least completed all local processing.
   *
   * @param status - The transaction status.
   * @returns Whether the transaction is in a final state.
   */
  private isLocalFinalState(status: TransactionStatus): boolean {
    return [
      TransactionStatus.confirmed,
      TransactionStatus.failed,
      TransactionStatus.rejected,
      TransactionStatus.submitted,
    ].includes(status);
  }

  private async requestApproval(
    txMeta: TransactionMeta,
    { shouldShowRequest }: { shouldShowRequest: boolean },
  ): Promise<AddResult> {
    const id = this.getApprovalId(txMeta);
    const { origin } = txMeta;
    const type = ApprovalType.Transaction;
    const requestData = { txId: txMeta.id };

    return (await this.messagingSystem.call(
      'ApprovalController:addRequest',
      {
        id,
        origin: origin || ORIGIN_METAMASK,
        type,
        requestData,
        expectsResult: true,
      },
      shouldShowRequest,
    )) as Promise<AddResult>;
  }

  private getTransaction(
    transactionId: string,
  ): Readonly<TransactionMeta> | undefined {
    const { transactions } = this.state;
    return transactions.find(({ id }) => id === transactionId);
  }

  private getTransactionOrThrow(
    transactionId: string,
    errorMessagePrefix = 'TransactionController',
  ): Readonly<TransactionMeta> {
    const txMeta = this.getTransaction(transactionId);
    if (!txMeta) {
      throw new Error(
        `${errorMessagePrefix}: No transaction found with id ${transactionId}`,
      );
    }
    return txMeta;
  }

  private getApprovalId(txMeta: TransactionMeta) {
    return String(txMeta.id);
  }

  private isTransactionCompleted(transactionId: string): {
    meta?: TransactionMeta;
    isCompleted: boolean;
  } {
    const transaction = this.getTransaction(transactionId);

    if (!transaction) {
      return { meta: undefined, isCompleted: false };
    }

    const isCompleted = this.isLocalFinalState(transaction.status);

    return { meta: transaction, isCompleted };
  }

<<<<<<< HEAD
  private getChainId(networkClientId?: NetworkClientId): Hex | undefined {
    if (networkClientId) {
      return this.messagingSystem.call(
        `NetworkController:getNetworkClientById`,
        networkClientId,
      ).configuration.chainId;
    }

    return this.getNetworkState()?.providerConfig.chainId;
=======
  private getChainId(networkClientId?: NetworkClientId): Hex {
    const globalChainId = this.#getGlobalChainId();
    const globalNetworkClientId = this.#getGlobalNetworkClientId();

    if (!networkClientId || networkClientId === globalNetworkClientId) {
      return globalChainId;
    }

    return this.messagingSystem.call(
      `NetworkController:getNetworkClientById`,
      networkClientId,
    ).configuration.chainId;
>>>>>>> 63a10686
  }

  private prepareUnsignedEthTx(
    chainId: Hex,
    txParams: TransactionParams,
  ): TypedTransaction {
    return TransactionFactory.fromTxData(txParams, {
      freeze: false,
      common: this.getCommonConfiguration(chainId),
    });
  }

  /**
   * `@ethereumjs/tx` uses `@ethereumjs/common` as a configuration tool for
   * specifying which chain, network, hardfork and EIPs to support for
   * a transaction. By referencing this configuration, and analyzing the fields
   * specified in txParams, @ethereumjs/tx is able to determine which EIP-2718
   * transaction type to use.
   *
   * @param chainId - The chainId to use for the configuration.
   * @returns common configuration object
   */
  private getCommonConfiguration(chainId: Hex): Common {
    const customChainParams: Partial<ChainConfig> = {
      chainId: parseInt(chainId, 16),
      defaultHardfork: HARDFORK,
    };

    return Common.custom(customChainParams);
  }

  private onIncomingTransactions({
    added,
    updated,
  }: {
    added: TransactionMeta[];
    updated: TransactionMeta[];
  }) {
    this.update((state) => {
      const { transactions: currentTransactions } = state;
      const updatedTransactions = [
        ...added,
        ...currentTransactions.map((originalTransaction) => {
          const updatedTransaction = updated.find(
            ({ hash }) => hash === originalTransaction.hash,
          );

          return updatedTransaction ?? originalTransaction;
        }),
      ];

      state.transactions = this.trimTransactionsForState(updatedTransactions);
    });
  }

  private onUpdatedLastFetchedBlockNumbers({
    lastFetchedBlockNumbers,
    blockNumber,
  }: {
    lastFetchedBlockNumbers: {
      [key: string]: number;
    };
    blockNumber: number;
  }) {
    this.update((state) => {
      state.lastFetchedBlockNumbers = lastFetchedBlockNumbers;
    });
    this.messagingSystem.publish(
      `${controllerName}:incomingTransactionBlockReceived`,
      blockNumber,
    );
  }

  private generateDappSuggestedGasFees(
    txParams: TransactionParams,
    origin?: string,
  ): DappSuggestedGasFees | undefined {
    if (!origin || origin === ORIGIN_METAMASK) {
      return undefined;
    }

    const { gasPrice, maxFeePerGas, maxPriorityFeePerGas, gas } = txParams;

    if (
      gasPrice === undefined &&
      maxFeePerGas === undefined &&
      maxPriorityFeePerGas === undefined &&
      gas === undefined
    ) {
      return undefined;
    }

    const dappSuggestedGasFees: DappSuggestedGasFees = {};

    if (gasPrice !== undefined) {
      dappSuggestedGasFees.gasPrice = gasPrice;
    } else if (
      maxFeePerGas !== undefined ||
      maxPriorityFeePerGas !== undefined
    ) {
      dappSuggestedGasFees.maxFeePerGas = maxFeePerGas;
      dappSuggestedGasFees.maxPriorityFeePerGas = maxPriorityFeePerGas;
    }

    if (gas !== undefined) {
      dappSuggestedGasFees.gas = gas;
    }

    return dappSuggestedGasFees;
  }

  /**
   * Validates and adds external provided transaction to state.
   *
   * @param transactionMeta - Nominated external transaction to be added to state.
   * @returns The new transaction.
   */
  private addExternalTransaction(transactionMeta: TransactionMeta) {
    const { chainId } = transactionMeta;
    const { transactions } = this.state;
    const fromAddress = transactionMeta?.txParams?.from;
    const sameFromAndNetworkTransactions = transactions.filter(
      (transaction) =>
        transaction.txParams.from === fromAddress &&
        transaction.chainId === chainId,
    );
    const confirmedTxs = sameFromAndNetworkTransactions.filter(
      (transaction) => transaction.status === TransactionStatus.confirmed,
    );
    const pendingTxs = sameFromAndNetworkTransactions.filter(
      (transaction) => transaction.status === TransactionStatus.submitted,
    );

    validateConfirmedExternalTransaction(
      transactionMeta,
      confirmedTxs,
      pendingTxs,
    );

    // Make sure provided external transaction has non empty history array
    const newTransactionMeta =
      (transactionMeta.history ?? []).length === 0 && !this.isHistoryDisabled
        ? addInitialHistorySnapshot(transactionMeta)
        : transactionMeta;

    this.update((state) => {
      state.transactions = this.trimTransactionsForState([
        ...state.transactions,
        newTransactionMeta,
      ]);
    });

    return newTransactionMeta;
  }

  /**
   * Sets other txMeta statuses to dropped if the txMeta that has been confirmed has other transactions
   * in the transactions have the same nonce.
   *
   * @param transactionId - Used to identify original transaction.
   */
  private markNonceDuplicatesDropped(transactionId: string) {
    const transactionMeta = this.getTransaction(transactionId);
    if (!transactionMeta) {
      return;
    }
    const nonce = transactionMeta.txParams?.nonce;
    const from = transactionMeta.txParams?.from;
    const { chainId } = transactionMeta;

    const sameNonceTransactions = this.state.transactions.filter(
      (transaction) =>
        transaction.id !== transactionId &&
        transaction.txParams.from === from &&
        transaction.txParams.nonce === nonce &&
        transaction.chainId === chainId &&
        transaction.type !== TransactionType.incoming,
    );
    const sameNonceTransactionIds = sameNonceTransactions.map(
      (transaction) => transaction.id,
    );

    if (sameNonceTransactions.length === 0) {
      return;
    }

    this.update((state) => {
      for (const transaction of state.transactions) {
        if (sameNonceTransactionIds.includes(transaction.id)) {
          transaction.replacedBy = transactionMeta?.hash;
          transaction.replacedById = transactionMeta?.id;
        }
      }
    });

    for (const transaction of this.state.transactions) {
      if (
        sameNonceTransactionIds.includes(transaction.id) &&
        transaction.status !== TransactionStatus.failed
      ) {
        this.setTransactionStatusDropped(transaction);
      }
    }
  }

  /**
   * Method to set transaction status to dropped.
   *
   * @param transactionMeta - TransactionMeta of transaction to be marked as dropped.
   */
  private setTransactionStatusDropped(transactionMeta: TransactionMeta) {
    const updatedTransactionMeta = {
      ...transactionMeta,
      status: TransactionStatus.dropped as const,
    };
    this.messagingSystem.publish(`${controllerName}:transactionDropped`, {
      transactionMeta: updatedTransactionMeta,
    });
    this.updateTransaction(
      updatedTransactionMeta,
      'TransactionController#setTransactionStatusDropped - Transaction dropped',
    );
    this.onTransactionStatusChange(updatedTransactionMeta);
  }

  /**
   * Get transaction with provided actionId.
   *
   * @param actionId - Unique ID to prevent duplicate requests
   * @returns the filtered transaction
   */
  private getTransactionWithActionId(actionId?: string) {
    return this.state.transactions.find(
      (transaction) => actionId && transaction.actionId === actionId,
    );
  }

  private async waitForTransactionFinished(
    transactionId: string,
  ): Promise<TransactionMeta> {
    return new Promise((resolve) => {
      this.#internalEvents.once(`${transactionId}:finished`, (txMeta) => {
        resolve(txMeta);
      });
    });
  }

  /**
   * Updates the r, s, and v properties of a TransactionMeta object
   * with values from a signed transaction.
   *
   * @param transactionMeta - The TransactionMeta object to update.
   * @param signedTx - The encompassing type for all transaction types containing r, s, and v values.
   * @returns The updated TransactionMeta object.
   */
  private updateTransactionMetaRSV(
    transactionMeta: TransactionMeta,
    signedTx: TypedTransaction,
  ): TransactionMeta {
    const transactionMetaWithRsv = cloneDeep(transactionMeta);

    for (const key of ['r', 's', 'v'] as const) {
      const value = signedTx[key];

      if (value === undefined || value === null) {
        continue;
      }

      transactionMetaWithRsv[key] = add0x(value.toString(16));
    }

    return transactionMetaWithRsv;
  }

  private async getEIP1559Compatibility(networkClientId?: NetworkClientId) {
    const currentNetworkIsEIP1559Compatible =
      await this.getCurrentNetworkEIP1559Compatibility(networkClientId);

    const currentAccountIsEIP1559Compatible =
      await this.getCurrentAccountEIP1559Compatibility();

    return (
      currentNetworkIsEIP1559Compatible && currentAccountIsEIP1559Compatible
    );
  }

  private async signTransaction(
    transactionMeta: TransactionMeta,
    txParams: TransactionParams,
  ): Promise<string | undefined> {
    log('Signing transaction', txParams);

    const unsignedEthTx = this.prepareUnsignedEthTx(
      transactionMeta.chainId,
      txParams,
    );

    this.approvingTransactionIds.add(transactionMeta.id);

    const signedTx = await new Promise<TypedTransaction>((resolve, reject) => {
      this.sign?.(
        unsignedEthTx,
        txParams.from,
        ...this.getAdditionalSignArguments(transactionMeta),
      ).then(resolve, reject);

      this.signAbortCallbacks.set(transactionMeta.id, () =>
        reject(new Error('Signing aborted by user')),
      );
    });

    this.signAbortCallbacks.delete(transactionMeta.id);

    if (!signedTx) {
      log('Skipping signed status as no signed transaction');
      return undefined;
    }

    if (!this.afterSign(transactionMeta, signedTx)) {
      this.updateTransaction(
        transactionMeta,
        'TransactionController#signTransaction - Update after sign',
      );

      log('Skipping signed status based on hook');

      return undefined;
    }

    const transactionMetaWithRsv = {
      ...this.updateTransactionMetaRSV(transactionMeta, signedTx),
      status: TransactionStatus.signed as const,
    };

    this.updateTransaction(
      transactionMetaWithRsv,
      'TransactionController#approveTransaction - Transaction signed',
    );

    this.onTransactionStatusChange(transactionMetaWithRsv);

    const rawTx = bufferToHex(signedTx.serialize());

    const transactionMetaWithRawTx = merge({}, transactionMetaWithRsv, {
      rawTx,
    });

    this.updateTransaction(
      transactionMetaWithRawTx,
      'TransactionController#approveTransaction - RawTransaction added',
    );

    return rawTx;
  }

  private onTransactionStatusChange(transactionMeta: TransactionMeta) {
    this.messagingSystem.publish(`${controllerName}:transactionStatusUpdated`, {
      transactionMeta,
    });
  }

  private getNonceTrackerTransactions(
    status: TransactionStatus,
    address: string,
    chainId?: Hex,
  ) {
    const finalChainId = chainId ?? (this.getChainId() as string);

    return getAndFormatTransactionsForNonceTracker(
      finalChainId,
      address,
      status,
      this.state.transactions,
    );
  }

  private onConfirmedTransaction(transactionMeta: TransactionMeta) {
    log('Processing confirmed transaction', transactionMeta.id);

    this.markNonceDuplicatesDropped(transactionMeta.id);

    this.messagingSystem.publish(
      `${controllerName}:transactionConfirmed`,
      transactionMeta,
    );

    this.onTransactionStatusChange(transactionMeta);

    // Intentional given potential duration of process.
    // eslint-disable-next-line @typescript-eslint/no-floating-promises
    this.updatePostBalance(transactionMeta);
  }

  private async updatePostBalance(transactionMeta: TransactionMeta) {
    try {
      if (transactionMeta.type !== TransactionType.swap) {
        return;
      }

      const ethQuery = this.#getEthQueryOrThrow({
        networkClientId: transactionMeta.networkClientId,
        chainId: transactionMeta.chainId,
      });

      const { updatedTransactionMeta, approvalTransactionMeta } =
        await updatePostTransactionBalance(transactionMeta, {
          ethQuery,
          getTransaction: this.getTransaction.bind(this),
          updateTransaction: this.updateTransaction.bind(this),
        });

      this.messagingSystem.publish(
        `${controllerName}:postTransactionBalanceUpdated`,
        {
          transactionMeta: updatedTransactionMeta,
          approvalTransactionMeta,
        },
      );
    } catch (error) {
      /* istanbul ignore next */
      log('Error while updating post transaction balance', error);
    }
  }

  #createNonceTracker({
    provider,
    blockTracker,
    chainId,
  }: {
    provider: Provider;
    blockTracker: BlockTracker;
    chainId?: Hex;
  }): NonceTracker {
    return new NonceTracker({
      // TODO: Fix types
      // eslint-disable-next-line @typescript-eslint/no-explicit-any
      provider: provider as any,
      // @ts-expect-error TODO: Fix types
      blockTracker,
      getPendingTransactions: this.#getNonceTrackerPendingTransactions.bind(
        this,
        chainId,
      ),
      getConfirmedTransactions: (address) =>
        this.getNonceTrackerTransactions(
          TransactionStatus.confirmed,
          address,
          chainId,
        ),
    });
  }

  #createIncomingTransactionHelper({
    getBlockTracker,
    getChainId,
    etherscanRemoteTransactionSource,
  }: {
    getBlockTracker: () => BlockTracker | undefined;
    getChainId: () => Hex | undefined;
    etherscanRemoteTransactionSource: EtherscanRemoteTransactionSource;
  }): IncomingTransactionHelper {
    const incomingTransactionHelper = new IncomingTransactionHelper({
      getBlockTracker,
      getChainId,
      getCurrentAccount: this.getSelectedAddress,
      getLastFetchedBlockNumbers: () => this.state.lastFetchedBlockNumbers,
      isEnabled: this.#incomingTransactionOptions.isEnabled,
      queryEntireHistory: this.#incomingTransactionOptions.queryEntireHistory,
      remoteTransactionSource: etherscanRemoteTransactionSource,
      transactionLimit: this.#transactionHistoryLimit,
      updateTransactions: this.#incomingTransactionOptions.updateTransactions,
    });

    this.#addIncomingTransactionHelperListeners(incomingTransactionHelper);

    return incomingTransactionHelper;
  }

  #createPendingTransactionTracker({
    getBlockTracker,
    getChainId,
    getEthQuery,
  }: {
    getBlockTracker: () => BlockTracker | undefined;
    getChainId: () => Hex | undefined;
    getEthQuery: () => EthQuery | undefined;
  }): PendingTransactionTracker {
    const pendingTransactionTracker = new PendingTransactionTracker({
      approveTransaction: async (transactionId: string) => {
        await this.approveTransaction(transactionId);
      },
      getBlockTracker,
      getChainId,
      getEthQuery,
      getTransactions: () => this.state.transactions,
      isResubmitEnabled: this.#pendingTransactionOptions.isResubmitEnabled,
      getGlobalLock: (chainId: Hex) =>
        this.#multichainTrackingHelper.acquireNonceLockForChainIdKey({
          chainId,
        }),
      publishTransaction: this.publishTransaction.bind(this),
      hooks: {
        beforeCheckPendingTransaction:
          this.beforeCheckPendingTransaction.bind(this),
        beforePublish: this.beforePublish.bind(this),
      },
    });

    this.#addPendingTransactionTrackerListeners(pendingTransactionTracker);

    return pendingTransactionTracker;
  }

  #checkForPendingTransactionAndStartPolling = () => {
    // PendingTransactionTracker reads state through its getTransactions hook
    this.pendingTransactionTracker.startIfPendingTransactions();
    this.#multichainTrackingHelper.checkForPendingTransactionAndStartPolling();
  };

  #stopAllTracking() {
    this.pendingTransactionTracker.stop();
    this.#removePendingTransactionTrackerListeners(
      this.pendingTransactionTracker,
    );
    this.incomingTransactionHelper.stop();
    this.#removeIncomingTransactionHelperListeners(
      this.incomingTransactionHelper,
    );

    this.#multichainTrackingHelper.stopAllTracking();
  }

  #removeIncomingTransactionHelperListeners(
    incomingTransactionHelper: IncomingTransactionHelper,
  ) {
    incomingTransactionHelper.hub.removeAllListeners('transactions');
    incomingTransactionHelper.hub.removeAllListeners(
      'updatedLastFetchedBlockNumbers',
    );
  }

  #addIncomingTransactionHelperListeners(
    incomingTransactionHelper: IncomingTransactionHelper,
  ) {
    incomingTransactionHelper.hub.on(
      'transactions',
      this.onIncomingTransactions.bind(this),
    );
    incomingTransactionHelper.hub.on(
      'updatedLastFetchedBlockNumbers',
      this.onUpdatedLastFetchedBlockNumbers.bind(this),
    );
  }

  #removePendingTransactionTrackerListeners(
    pendingTransactionTracker: PendingTransactionTracker,
  ) {
    pendingTransactionTracker.hub.removeAllListeners('transaction-confirmed');
    pendingTransactionTracker.hub.removeAllListeners('transaction-dropped');
    pendingTransactionTracker.hub.removeAllListeners('transaction-failed');
    pendingTransactionTracker.hub.removeAllListeners('transaction-updated');
  }

  #addPendingTransactionTrackerListeners(
    pendingTransactionTracker: PendingTransactionTracker,
  ) {
    pendingTransactionTracker.hub.on(
      'transaction-confirmed',
      this.onConfirmedTransaction.bind(this),
    );

    pendingTransactionTracker.hub.on(
      'transaction-dropped',
      this.setTransactionStatusDropped.bind(this),
    );

    pendingTransactionTracker.hub.on(
      'transaction-failed',
      this.failTransaction.bind(this),
    );

    pendingTransactionTracker.hub.on(
      'transaction-updated',
      this.updateTransaction.bind(this),
    );
  }

  #getNonceTrackerPendingTransactions(
    chainId: Hex | undefined,
    address: string,
  ) {
    const standardPendingTransactions = this.getNonceTrackerTransactions(
      TransactionStatus.submitted,
      address,
      chainId,
    );

    const externalPendingTransactions = this.getExternalPendingTransactions(
      address,
      chainId,
    );

    return [...standardPendingTransactions, ...externalPendingTransactions];
  }

  private async publishTransactionForRetry(
    ethQuery: EthQuery,
    rawTx: string,
    transactionMeta: TransactionMeta,
  ): Promise<string> {
    try {
      const hash = await this.publishTransaction(ethQuery, rawTx);
      return hash;
    } catch (error: unknown) {
      if (this.isTransactionAlreadyConfirmedError(error as Error)) {
        await this.pendingTransactionTracker.forceCheckTransaction(
          transactionMeta,
        );
        throw new Error('Previous transaction is already confirmed');
      }
      throw error;
    }
  }

  /**
   * Ensures that error is a nonce issue
   *
   * @param error - The error to check
   * @returns Whether or not the error is a nonce issue
   */
  // TODO: Replace `any` with type
  // Some networks are returning original error in the data field
  // eslint-disable-next-line @typescript-eslint/no-explicit-any
  private isTransactionAlreadyConfirmedError(error: any): boolean {
    return (
      error?.message?.includes('nonce too low') ||
      error?.data?.message?.includes('nonce too low')
    );
  }

  #getGasFeeFlows(): GasFeeFlow[] {
    if (this.#testGasFeeFlows) {
      return [new TestGasFeeFlow()];
    }

    return [new LineaGasFeeFlow(), new DefaultGasFeeFlow()];
  }

  #getLayer1GasFeeFlows(): Layer1GasFeeFlow[] {
    return [new OptimismLayer1GasFeeFlow(), new ScrollLayer1GasFeeFlow()];
  }

  #updateTransactionInternal(
    {
      transactionId,
      note,
      skipHistory,
    }: { transactionId: string; note?: string; skipHistory?: boolean },
    callback: (transactionMeta: TransactionMeta) => TransactionMeta | void,
  ): Readonly<TransactionMeta> {
    let updatedTransactionParams: (keyof TransactionParams)[] = [];

    this.update((state) => {
      const index = state.transactions.findIndex(
        ({ id }) => id === transactionId,
      );

      let transactionMeta = state.transactions[index];

      // eslint-disable-next-line n/callback-return
      transactionMeta = callback(transactionMeta) ?? transactionMeta;

      transactionMeta.txParams = normalizeTransactionParams(
        transactionMeta.txParams,
      );

      validateTxParams(transactionMeta.txParams);

      updatedTransactionParams =
        this.#checkIfTransactionParamsUpdated(transactionMeta);

      if (skipHistory !== true) {
        transactionMeta = updateTransactionHistory(
          transactionMeta,
          note ?? 'Transaction updated',
        );
      }
      state.transactions[index] = transactionMeta;
    });

    const transactionMeta = this.getTransaction(
      transactionId,
    ) as TransactionMeta;

    if (updatedTransactionParams.length > 0) {
      this.#onTransactionParamsUpdated(
        transactionMeta,
        updatedTransactionParams,
      );
    }

    return transactionMeta;
  }

  #checkIfTransactionParamsUpdated(newTransactionMeta: TransactionMeta) {
    const { id: transactionId, txParams: newParams } = newTransactionMeta;

    const originalParams = this.getTransaction(transactionId)?.txParams;

    if (!originalParams || isEqual(originalParams, newParams)) {
      return [];
    }

    const params = Object.keys(newParams) as (keyof TransactionParams)[];

    const updatedProperties = params.filter(
      (param) => newParams[param] !== originalParams[param],
    );

    log(
      'Transaction parameters have been updated',
      transactionId,
      updatedProperties,
      originalParams,
      newParams,
    );

    return updatedProperties;
  }

  #onTransactionParamsUpdated(
    transactionMeta: TransactionMeta,
    updatedParams: (keyof TransactionParams)[],
  ) {
    if (
      (['to', 'value', 'data'] as const).some((param) =>
        updatedParams.includes(param),
      )
    ) {
      log('Updating simulation data due to transaction parameter update');
      // eslint-disable-next-line @typescript-eslint/no-floating-promises
      this.#updateSimulationData(transactionMeta);
    }
  }

  async #updateSimulationData(transactionMeta: TransactionMeta) {
    const { id: transactionId, chainId, txParams } = transactionMeta;
    const { from, to, value, data } = txParams;

    let simulationData: SimulationData = {
      error: {
        code: SimulationErrorCode.Disabled,
        message: 'Simulation disabled',
      },
      tokenBalanceChanges: [],
    };

    if (this.#isSimulationEnabled()) {
      this.#updateTransactionInternal(
        { transactionId, skipHistory: true },
        (txMeta) => {
          txMeta.simulationData = undefined;
        },
      );

      simulationData = await getSimulationData({
        chainId,
        from: from as Hex,
        to: to as Hex,
        value: value as Hex,
        data: data as Hex,
      });
    }

    const finalTransactionMeta = this.getTransaction(transactionId);

    if (!finalTransactionMeta) {
      log(
        'Cannot update simulation data as transaction not found',
        transactionId,
        simulationData,
      );

      return;
    }

    this.#updateTransactionInternal(
      {
        transactionId,
        note: 'TransactionController#updateSimulationData - Update simulation data',
      },
      (txMeta) => {
        txMeta.simulationData = simulationData;
      },
    );

    log('Updated simulation data', transactionId, simulationData);
  }

  #onGasFeePollerTransactionUpdate({
    transactionId,
    gasFeeEstimates,
    gasFeeEstimatesLoaded,
    layer1GasFee,
  }: {
    transactionId: string;
    gasFeeEstimates?: GasFeeEstimates;
    gasFeeEstimatesLoaded?: boolean;
    layer1GasFee?: Hex;
  }) {
    this.#updateTransactionInternal(
      { transactionId, skipHistory: true },
      (txMeta) => {
        if (gasFeeEstimates) {
          txMeta.gasFeeEstimates = gasFeeEstimates;
        }

        if (gasFeeEstimatesLoaded !== undefined) {
          txMeta.gasFeeEstimatesLoaded = gasFeeEstimatesLoaded;
        }

        if (layer1GasFee) {
          txMeta.layer1GasFee = layer1GasFee;
        }
      },
    );
  }

  #getNetworkClientId({
    networkClientId: requestNetworkClientId,
    chainId,
  }: {
    networkClientId?: NetworkClientId;
    chainId?: Hex;
  }) {
    const globalChainId = this.#getGlobalChainId();
    const globalNetworkClientId = this.#getGlobalNetworkClientId();

    if (requestNetworkClientId) {
      return requestNetworkClientId;
    }

    if (!chainId || chainId === globalChainId) {
      return globalNetworkClientId;
    }

    return this.messagingSystem.call(
      `NetworkController:findNetworkClientIdByChainId`,
      chainId,
    );
  }

  #getGlobalNetworkClientId() {
    return this.getNetworkState().selectedNetworkClientId;
  }

  #getGlobalChainId() {
    return this.getNetworkState().providerConfig.chainId;
  }

  #isCustomNetwork(networkClientId?: NetworkClientId) {
    const globalNetworkClientId = this.#getGlobalNetworkClientId();

    if (!networkClientId || networkClientId === globalNetworkClientId) {
      return this.getNetworkState().providerConfig.type === NetworkType.rpc;
    }

    return (
      this.messagingSystem.call(
        `NetworkController:getNetworkClientById`,
        networkClientId,
      ).configuration.type === NetworkClientType.Custom
    );
  }

  #getEthQueryOrThrow({
    networkClientId,
    chainId,
  }: {
    networkClientId?: NetworkClientId;
    chainId?: Hex;
  }): EthQuery {
    const ethQuery = this.#multichainTrackingHelper.getEthQuery({
      networkClientId,
      chainId,
    });

    if (!ethQuery) {
      throw providerErrors.disconnected();
    }

    return ethQuery;
  }

  #getChainIdOrThrow(networkClientId?: NetworkClientId): Hex {
    const chainId = this.getChainId(networkClientId);

    if (!chainId) {
      throw providerErrors.disconnected();
    }

    return chainId;
  }
}<|MERGE_RESOLUTION|>--- conflicted
+++ resolved
@@ -20,6 +20,7 @@
   convertHexToDecimal,
   NetworkType,
 } from '@metamask/controller-utils';
+import type { PollingBlockTracker } from '@metamask/eth-block-tracker';
 import EthQuery from '@metamask/eth-query';
 import type {
   FetchGasFeeEstimateOptions,
@@ -290,16 +291,12 @@
     address: string,
     chainId?: string,
   ) => NonceTrackerTransaction[];
-<<<<<<< HEAD
-  getGasFeeEstimates?: () => Promise<GasFeeState>;
   getGlobalProviderAndBlockTracker: () =>
     | { provider: Provider; blockTracker: BlockTracker }
     | undefined;
-=======
   getGasFeeEstimates?: (
     options: FetchGasFeeEstimateOptions,
   ) => Promise<GasFeeState>;
->>>>>>> 63a10686
   getNetworkClientRegistry: NetworkController['getNetworkClientRegistry'];
   getNetworkState: () => NetworkState;
   getPermittedAccounts: (origin?: string) => Promise<string[]>;
@@ -642,16 +639,14 @@
 
   #isSimulationEnabled: () => boolean;
 
-<<<<<<< HEAD
   #getGlobalProviderAndBlockTracker: () =>
     | {
         provider: Provider;
         blockTracker: BlockTracker;
       }
     | undefined;
-=======
+
   #testGasFeeFlows: boolean;
->>>>>>> 63a10686
 
   private readonly afterSign: (
     transactionMeta: TransactionMeta,
@@ -838,13 +833,6 @@
     this.publish =
       hooks?.publish ?? (() => Promise.resolve({ transactionHash: undefined }));
 
-<<<<<<< HEAD
-=======
-    this.nonceTracker = this.#createNonceTracker({
-      provider,
-      blockTracker,
-    });
-
     const findNetworkClientIdByChainId = (chainId: Hex) => {
       return this.messagingSystem.call(
         `NetworkController:findNetworkClientIdByChainId`,
@@ -852,22 +840,12 @@
       );
     };
 
->>>>>>> 63a10686
     this.#multichainTrackingHelper = new MultichainTrackingHelper({
       isMultichainEnabled,
       incomingTransactionOptions: incomingTransactions,
-<<<<<<< HEAD
-      findNetworkClientIdByChainId: (chainId: Hex) => {
-        return this.messagingSystem.call(
-          `NetworkController:findNetworkClientIdByChainId`,
-          chainId,
-        );
-      },
       getGlobalProviderAndBlockTracker,
       getGlobalProviderConfig: () => getNetworkState()?.providerConfig,
-=======
       findNetworkClientIdByChainId,
->>>>>>> 63a10686
       getNetworkClientById: ((networkClientId: NetworkClientId) => {
         return this.messagingSystem.call(
           `NetworkController:getNetworkClientById`,
@@ -956,12 +934,8 @@
       this.pendingTransactionTracker.startIfPendingTransactions();
       this.initApprovedTransactions();
     });
-<<<<<<< HEAD
-=======
-
-    this.onBootCleanup();
+
     this.#checkForPendingTransactionAndStartPolling();
->>>>>>> 63a10686
   }
 
   /**
@@ -2028,12 +2002,7 @@
     ) as TransactionParams;
 
     const updatedTransaction = merge({}, transactionMeta, editableParams);
-<<<<<<< HEAD
-    const ethQuery = this.#getEthQueryOrThrow({
-      networkClientId: transactionMeta.networkClientId,
-=======
     const provider = this.#multichainTrackingHelper.getProvider({
->>>>>>> 63a10686
       chainId: transactionMeta.chainId,
       networkClientId: transactionMeta.networkClientId,
     });
@@ -2542,19 +2511,11 @@
 
     const isCustomNetwork = this.#isCustomNetwork(networkClientId);
 
-<<<<<<< HEAD
-=======
-    const ethQuery = this.#multichainTrackingHelper.getEthQuery({
-      networkClientId,
-      chainId,
-    });
-
     const provider = this.#multichainTrackingHelper.getProvider({
       networkClientId,
       chainId,
     });
 
->>>>>>> 63a10686
     await updateGas({
       ethQuery,
       chainId,
@@ -2727,20 +2688,13 @@
         this.approvingTransactionIds.delete(transactionId),
       );
 
-      const getNonceLock = (address: string) =>
-        this.#multichainTrackingHelper.getNonceLock(address, networkClientId);
-
       const [nonce, releaseNonce] = await getNextNonce(
         transactionMeta,
-<<<<<<< HEAD
-        getNonceLock,
-=======
         (address: string) =>
           this.#multichainTrackingHelper.getNonceLock(
             address,
             transactionMeta.networkClientId,
           ),
->>>>>>> 63a10686
       );
 
       // must set transaction to submitted/failed before releasing lock
@@ -3038,17 +2992,6 @@
     return { meta: transaction, isCompleted };
   }
 
-<<<<<<< HEAD
-  private getChainId(networkClientId?: NetworkClientId): Hex | undefined {
-    if (networkClientId) {
-      return this.messagingSystem.call(
-        `NetworkController:getNetworkClientById`,
-        networkClientId,
-      ).configuration.chainId;
-    }
-
-    return this.getNetworkState()?.providerConfig.chainId;
-=======
   private getChainId(networkClientId?: NetworkClientId): Hex {
     const globalChainId = this.#getGlobalChainId();
     const globalNetworkClientId = this.#getGlobalNetworkClientId();
@@ -3061,7 +3004,6 @@
       `NetworkController:getNetworkClientById`,
       networkClientId,
     ).configuration.chainId;
->>>>>>> 63a10686
   }
 
   private prepareUnsignedEthTx(
@@ -3499,8 +3441,7 @@
       // TODO: Fix types
       // eslint-disable-next-line @typescript-eslint/no-explicit-any
       provider: provider as any,
-      // @ts-expect-error TODO: Fix types
-      blockTracker,
+      blockTracker: blockTracker as PollingBlockTracker,
       getPendingTransactions: this.#getNonceTrackerPendingTransactions.bind(
         this,
         chainId,
