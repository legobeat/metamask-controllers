--- conflicted
+++ resolved
@@ -30,17 +30,10 @@
   "dependencies": {
     "@metamask/approval-controller": "^3.5.1",
     "@metamask/base-controller": "^3.2.1",
-<<<<<<< HEAD
-    "@metamask/controller-utils": "^4.3.2",
-    "@metamask/logging-controller": "^1.0.1",
-    "@metamask/message-manager": "^7.3.2",
-    "@metamask/utils": "^8.1.0",
-=======
     "@metamask/controller-utils": "^5.0.0",
     "@metamask/logging-controller": "^1.0.2",
     "@metamask/message-manager": "^7.3.3",
-    "@metamask/utils": "^6.2.0",
->>>>>>> ff9e2b3c
+    "@metamask/utils": "^8.1.0",
     "eth-rpc-errors": "^4.0.2",
     "ethereumjs-util": "^7.0.10",
     "immer": "^9.0.6",
