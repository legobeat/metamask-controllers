--- conflicted
+++ resolved
@@ -2,7 +2,6 @@
 import { mocked } from 'ts-jest/utils';
 import { ControllerMessenger } from '../ControllerMessenger';
 import {
-<<<<<<< HEAD
   GAS_ESTIMATE_TYPES,
   GasFeeController,
   GasFeeState,
@@ -21,20 +20,6 @@
   determineGasFeeSuggestions,
   true,
 );
-=======
-  EstimatedGasFeeTimeBounds,
-  GasFeeController,
-  GasFeeEstimates,
-  GasFeeStateChange,
-  GetGasFeeState,
-  LegacyGasPriceEstimate,
-} from './GasFeeController';
-import { calculateTimeEstimate } from './gas-util';
-
-const mockedCalculateTimeEstimate = mocked(calculateTimeEstimate);
-
-jest.mock('./gas-util');
->>>>>>> 7e20e7b0
 
 const name = 'GasFeeController';
 
@@ -59,7 +44,6 @@
 }
 
 /**
-<<<<<<< HEAD
  * Builds mock gas fee state that would typically be generated for an EIP-1559-compatible network.
  * This data is merely intended to fit the GasFeeStateFeeMarket type and does not represent any
  * real-world scenario.
@@ -149,106 +133,6 @@
 describe('GasFeeController', () => {
   let clock: SinonFakeTimers;
   let gasFeeController: GasFeeController;
-=======
- * Builds a mock return value for the `fetchGasEstimates` function that GasFeeController takes. All
- * of the values here are filled in to satisfy the GasFeeEstimates type as well as the gas fee
- * estimate logic within GasFeeController and are not intended to represent any particular scenario.
- *
- * @param args - The arguments.
- * @param args.modifier - A number you can use to build a unique return value in the event that
- * `fetchGasEstimates` is called multiple times. All data points will be multiplied by this number.
- * @returns The mock data.
- */
-function buildMockReturnValueForFetchGasEstimates({
-  modifier = 1,
-} = {}): GasFeeEstimates {
-  return {
-    low: {
-      minWaitTimeEstimate: 10000 * modifier,
-      maxWaitTimeEstimate: 20000 * modifier,
-      suggestedMaxPriorityFeePerGas: modifier.toString(),
-      suggestedMaxFeePerGas: (10 * modifier).toString(),
-    },
-    medium: {
-      minWaitTimeEstimate: 30000 * modifier,
-      maxWaitTimeEstimate: 40000 * modifier,
-      suggestedMaxPriorityFeePerGas: (1.5 * modifier).toString(),
-      suggestedMaxFeePerGas: (20 * modifier).toString(),
-    },
-    high: {
-      minWaitTimeEstimate: 50000 * modifier,
-      maxWaitTimeEstimate: 60000 * modifier,
-      suggestedMaxPriorityFeePerGas: (2 * modifier).toString(),
-      suggestedMaxFeePerGas: (30 * modifier).toString(),
-    },
-    estimatedBaseFee: (100 * modifier).toString(),
-  };
-}
-
-/**
- * Builds a mock return value for the `legacyFetchGasPriceEstimates` function that GasFeeController
- * takes. All of the values here are filled in to satisfy the LegacyGasPriceEstimate type as well as
- * the gas fee estimate logic in GasFeeController and are not intended to represent any particular
- * scenario.
- *
- * @param args - The arguments.
- * @param args.modifier - A number you can use to build a unique return value in the event that
- * `legacyFetchGasPriceEstimates` is called multiple times. All data points will be multiplied by
- * this number.
- * @returns The mock data.
- */
-function buildMockReturnValueForLegacyFetchGasPriceEstimates({
-  modifier = 1,
-} = {}): LegacyGasPriceEstimate {
-  return {
-    low: (10 * modifier).toString(),
-    medium: (20 * modifier).toString(),
-    high: (30 * modifier).toString(),
-  };
-}
-
-/**
- * Builds a mock returnv alue for the `calculateTimeEstimate` function that GasFeeController takes.
- * All of the values here are filled in to satisfy the EstimatedGasFeeTimeBounds type and are not
- * intended to represent any particular scenario.
- *
- * @returns The mock data.
- */
-function buildMockReturnValueForCalculateTimeEstimate(): EstimatedGasFeeTimeBounds {
-  return {
-    lowerTimeBound: 0,
-    upperTimeBound: 0,
-  };
-}
-
-/**
- * Returns a Jest mock function for a fetch* function that GasFeeController takes which is
- * configured to return the given mock data.
- *
- * @param mockReturnValues - A set of values that the mock function should return, for all of the
- * expected invocations of that function.
- * @returns The Jest mock function.
- */
-function createMockForFetchMethod(mockReturnValues: any[]) {
-  const mock = jest.fn();
-
-  if (mockReturnValues.length === 1) {
-    mock.mockReturnValue(mockReturnValues[0]);
-  } else {
-    mockReturnValues.forEach((response: any) => {
-      mock.mockImplementationOnce(() => Promise.resolve(response));
-    });
-  }
-
-  return mock;
-}
-
-describe('GasFeeController', () => {
-  let clock: SinonFakeTimers;
-  let gasFeeController: GasFeeController;
-  let fetchGasEstimates: jest.Mock<any>;
-  let fetchLegacyGasPriceEstimates: jest.Mock<any>;
->>>>>>> 7e20e7b0
 
   /**
    * Builds an instance of GasFeeController for use in testing, and then makes it available in
@@ -260,13 +144,6 @@
    * GasFeeController.
    * @param options.getCurrentNetworkLegacyGasAPICompatibility - Sets
    * getCurrentNetworkLegacyGasAPICompatibility on the GasFeeController.
-<<<<<<< HEAD
-=======
-   * @param options.mockReturnValuesForFetchGasEstimates - Specifies mock data for one or more
-   * invocations of `fetchGasEstimates`.
-   * @param options.mockReturnValuesForFetchLegacyGasPriceEstimates - Specifies mock data for one or
-   * more invocations of `fetchLegacyGasPriceEstimates`.
->>>>>>> 7e20e7b0
    * @param options.legacyAPIEndpoint - Sets legacyAPIEndpoint on the GasFeeController.
    * @param options.EIP1559APIEndpoint - Sets EIP1559APIEndpoint on the GasFeeController.
    * @param options.clientId - Sets clientId on the GasFeeController.
@@ -277,15 +154,6 @@
     getCurrentNetworkLegacyGasAPICompatibility = jest
       .fn()
       .mockReturnValue(false),
-<<<<<<< HEAD
-=======
-    mockReturnValuesForFetchGasEstimates = [
-      buildMockReturnValueForFetchGasEstimates(),
-    ],
-    mockReturnValuesForFetchLegacyGasPriceEstimates = [
-      buildMockReturnValueForLegacyFetchGasPriceEstimates(),
-    ],
->>>>>>> 7e20e7b0
     legacyAPIEndpoint = 'http://legacy.endpoint/<chain_id>',
     EIP1559APIEndpoint = 'http://eip-1559.endpoint/<chain_id>',
     clientId,
@@ -293,36 +161,14 @@
     getChainId?: jest.Mock<`0x${string}` | `${number}` | number>;
     getIsEIP1559Compatible?: jest.Mock<Promise<boolean>>;
     getCurrentNetworkLegacyGasAPICompatibility?: jest.Mock<boolean>;
-<<<<<<< HEAD
-=======
-    mockReturnValuesForFetchGasEstimates?: any[];
-    mockReturnValuesForFetchLegacyGasPriceEstimates?: any[];
->>>>>>> 7e20e7b0
     legacyAPIEndpoint?: string;
     EIP1559APIEndpoint?: string;
     clientId?: string;
   } = {}) {
-<<<<<<< HEAD
-=======
-    fetchGasEstimates = createMockForFetchMethod(
-      mockReturnValuesForFetchGasEstimates,
-    );
-
-    fetchLegacyGasPriceEstimates = createMockForFetchMethod(
-      mockReturnValuesForFetchLegacyGasPriceEstimates,
-    );
-
->>>>>>> 7e20e7b0
     gasFeeController = new GasFeeController({
       messenger: getRestrictedMessenger(),
       getProvider: jest.fn(),
       getChainId,
-<<<<<<< HEAD
-=======
-      fetchGasEstimates,
-      fetchLegacyGasPriceEstimates,
-      fetchEthGasPriceEstimate: jest.fn().mockResolvedValue({ gasPrice: '1' }),
->>>>>>> 7e20e7b0
       onNetworkStateChange: jest.fn(),
       getCurrentNetworkLegacyGasAPICompatibility,
       getCurrentNetworkEIP1559Compatibility: getIsEIP1559Compatible, // change this for networkController.state.properties.isEIP1559Compatible ???
@@ -334,12 +180,9 @@
 
   beforeEach(() => {
     clock = useFakeTimers();
-<<<<<<< HEAD
     mockedDetermineGasFeeSuggestions.mockResolvedValue(
       buildMockGasFeeStateFeeMarket(),
     );
-=======
->>>>>>> 7e20e7b0
   });
 
   afterEach(() => {
@@ -361,7 +204,6 @@
   describe('getGasFeeEstimatesAndStartPolling', () => {
     describe('if never called before', () => {
       describe('and called with undefined', () => {
-<<<<<<< HEAD
         const mockDetermineGasFeeSuggestionsReturnValues: GasFeeState[] = [
           buildMockGasFeeStateFeeMarket(),
           buildMockGasFeeStateEthGasPrice(),
@@ -391,84 +233,22 @@
 
           expect(gasFeeController.state).toMatchObject(
             mockDetermineGasFeeSuggestionsReturnValues[1],
-=======
-        it('should update the state with a fetched set of estimates', async () => {
-          const mockReturnValuesForFetchGasEstimates = [
-            buildMockReturnValueForFetchGasEstimates(),
-          ];
-          setupGasFeeController({
-            mockReturnValuesForFetchGasEstimates,
-          });
-
-          await gasFeeController.getGasFeeEstimatesAndStartPolling(undefined);
-
-          expect(gasFeeController.state.gasFeeEstimates).toStrictEqual(
-            mockReturnValuesForFetchGasEstimates[0],
           );
-
-          expect(
-            gasFeeController.state.estimatedGasFeeTimeBounds,
-          ).toStrictEqual({});
-
-          expect(gasFeeController.state.gasEstimateType).toStrictEqual(
-            'fee-market',
-          );
-        });
-
-        it('should continue updating the state with all estimate data (including new time estimates because of a subsequent request) on a set interval', async () => {
-          const mockReturnValuesForFetchGasEstimates = [
-            buildMockReturnValueForFetchGasEstimates({ modifier: 1 }),
-            buildMockReturnValueForFetchGasEstimates({ modifier: 1.5 }),
-          ];
-          setupGasFeeController({
-            mockReturnValuesForFetchGasEstimates,
-          });
-          const estimatedGasFeeTimeBounds = buildMockReturnValueForCalculateTimeEstimate();
-          mockedCalculateTimeEstimate.mockReturnValue(
-            estimatedGasFeeTimeBounds,
-          );
-
-          await gasFeeController.getGasFeeEstimatesAndStartPolling(undefined);
-          await clock.nextAsync();
-
-          expect(gasFeeController.state.gasFeeEstimates).toStrictEqual(
-            mockReturnValuesForFetchGasEstimates[1],
-          );
-
-          expect(
-            gasFeeController.state.estimatedGasFeeTimeBounds,
-          ).toStrictEqual(estimatedGasFeeTimeBounds);
-
-          expect(gasFeeController.state.gasEstimateType).toStrictEqual(
-            'fee-market',
->>>>>>> 7e20e7b0
-          );
         });
       });
 
       describe('and called with a previously unseen token', () => {
-<<<<<<< HEAD
         it('should call determineGasFeeSuggestions', async () => {
-=======
-        it('should make a request to fetch estimates', async () => {
->>>>>>> 7e20e7b0
           setupGasFeeController();
 
           await gasFeeController.getGasFeeEstimatesAndStartPolling(
             'some-previously-unseen-token',
           );
 
-<<<<<<< HEAD
           expect(mockedDetermineGasFeeSuggestions).toHaveBeenCalledTimes(1);
         });
 
         it('should make further calls to determineGasFeeSuggestions on a set interval', async () => {
-=======
-          expect(fetchGasEstimates.mock.calls).toHaveLength(1);
-        });
-
-        it('should make further requests on a set interval', async () => {
->>>>>>> 7e20e7b0
           setupGasFeeController();
 
           await gasFeeController.getGasFeeEstimatesAndStartPolling(
@@ -476,37 +256,22 @@
           );
           await clock.nextAsync();
 
-<<<<<<< HEAD
           expect(mockedDetermineGasFeeSuggestions).toHaveBeenCalledTimes(2);
-=======
-          expect(fetchGasEstimates.mock.calls).toHaveLength(2);
->>>>>>> 7e20e7b0
         });
       });
     });
 
     describe('if called twice with undefined', () => {
-<<<<<<< HEAD
       it('should not call determineGasFeeSuggestions again', async () => {
-=======
-      it('should not make another request to fetch estimates', async () => {
->>>>>>> 7e20e7b0
         setupGasFeeController();
 
         await gasFeeController.getGasFeeEstimatesAndStartPolling(undefined);
         await gasFeeController.getGasFeeEstimatesAndStartPolling(undefined);
 
-<<<<<<< HEAD
         expect(mockedDetermineGasFeeSuggestions).toHaveBeenCalledTimes(1);
       });
 
       it('should not make more than one call to determineGasFeeSuggestions per set interval', async () => {
-=======
-        expect(fetchGasEstimates.mock.calls).toHaveLength(1);
-      });
-
-      it('should not make more than one request per set interval', async () => {
->>>>>>> 7e20e7b0
         setupGasFeeController();
 
         await gasFeeController.getGasFeeEstimatesAndStartPolling(undefined);
@@ -514,20 +279,12 @@
         await clock.nextAsync();
         await clock.nextAsync();
 
-<<<<<<< HEAD
         expect(mockedDetermineGasFeeSuggestions).toHaveBeenCalledTimes(3);
-=======
-        expect(fetchGasEstimates.mock.calls).toHaveLength(3);
->>>>>>> 7e20e7b0
       });
     });
 
     describe('if called once with undefined and again with the same token', () => {
-<<<<<<< HEAD
       it('should call determineGasFeeSuggestions again', async () => {
-=======
-      it('should make another request to fetch estimates', async () => {
->>>>>>> 7e20e7b0
         setupGasFeeController();
 
         const pollToken = await gasFeeController.getGasFeeEstimatesAndStartPolling(
@@ -535,17 +292,10 @@
         );
         await gasFeeController.getGasFeeEstimatesAndStartPolling(pollToken);
 
-<<<<<<< HEAD
         expect(mockedDetermineGasFeeSuggestions).toHaveBeenCalledTimes(2);
       });
 
       it('should not make more than one call to determineGasFeeSuggestions per set interval', async () => {
-=======
-        expect(fetchGasEstimates.mock.calls).toHaveLength(2);
-      });
-
-      it('should not make more than one request per set interval', async () => {
->>>>>>> 7e20e7b0
         setupGasFeeController();
 
         const pollToken = await gasFeeController.getGasFeeEstimatesAndStartPolling(
@@ -555,20 +305,12 @@
         await clock.nextAsync();
         await clock.nextAsync();
 
-<<<<<<< HEAD
         expect(mockedDetermineGasFeeSuggestions).toHaveBeenCalledTimes(4);
-=======
-        expect(fetchGasEstimates.mock.calls).toHaveLength(4);
->>>>>>> 7e20e7b0
       });
     });
 
     describe('if called twice, both with previously unseen tokens', () => {
-<<<<<<< HEAD
       it('should not call determineGasFeeSuggestions again', async () => {
-=======
-      it('should not make another request to fetch estimates', async () => {
->>>>>>> 7e20e7b0
         setupGasFeeController();
 
         await gasFeeController.getGasFeeEstimatesAndStartPolling(
@@ -579,17 +321,10 @@
           'some-previously-unseen-token-2',
         );
 
-<<<<<<< HEAD
         expect(mockedDetermineGasFeeSuggestions).toHaveBeenCalledTimes(1);
       });
 
       it('should not make more than one call to determineGasFeeSuggestions per set interval', async () => {
-=======
-        expect(fetchGasEstimates.mock.calls).toHaveLength(1);
-      });
-
-      it('should not make more than one request per set interval', async () => {
->>>>>>> 7e20e7b0
         setupGasFeeController();
 
         await gasFeeController.getGasFeeEstimatesAndStartPolling(
@@ -602,44 +337,26 @@
         await clock.nextAsync();
         await clock.nextAsync();
 
-<<<<<<< HEAD
         expect(mockedDetermineGasFeeSuggestions).toHaveBeenCalledTimes(3);
-=======
-        expect(fetchGasEstimates.mock.calls).toHaveLength(3);
->>>>>>> 7e20e7b0
       });
     });
   });
 
   describe('disconnectPoller', () => {
-<<<<<<< HEAD
-    describe('assuming that updateWithAndStartPollingFor was already called exactly once', () => {
+    describe('assuming that getGasFeeEstimatesAndStartPolling was already called exactly once', () => {
       describe('given the same token as the result of the first call', () => {
         it('should prevent calls to determineGasFeeSuggestions from being made periodically', async () => {
-=======
-    describe('assuming that getGasFeeEstimatesAndStartPolling was already called exactly once', () => {
-      describe('given the same token as the result of the first call', () => {
-        it('should prevent requests from being made periodically', async () => {
->>>>>>> 7e20e7b0
           setupGasFeeController();
           const pollToken = await gasFeeController.getGasFeeEstimatesAndStartPolling(
             undefined,
           );
           await clock.nextAsync();
-<<<<<<< HEAD
           expect(mockedDetermineGasFeeSuggestions).toHaveBeenCalledTimes(2);
-=======
-          expect(fetchGasEstimates.mock.calls).toHaveLength(2);
->>>>>>> 7e20e7b0
 
           gasFeeController.disconnectPoller(pollToken);
 
           await clock.nextAsync();
-<<<<<<< HEAD
           expect(mockedDetermineGasFeeSuggestions).toHaveBeenCalledTimes(2);
-=======
-          expect(fetchGasEstimates.mock.calls).toHaveLength(2);
->>>>>>> 7e20e7b0
         });
 
         it('should make it so that a second call to getGasFeeEstimatesAndStartPolling with the same token has the same effect as the inaugural call', async () => {
@@ -648,87 +365,49 @@
             undefined,
           );
           await clock.nextAsync();
-<<<<<<< HEAD
           expect(mockedDetermineGasFeeSuggestions).toHaveBeenCalledTimes(2);
-=======
-          expect(fetchGasEstimates.mock.calls).toHaveLength(2);
->>>>>>> 7e20e7b0
 
           gasFeeController.disconnectPoller(pollToken);
 
           await gasFeeController.getGasFeeEstimatesAndStartPolling(pollToken);
           await clock.nextAsync();
-<<<<<<< HEAD
           expect(mockedDetermineGasFeeSuggestions).toHaveBeenCalledTimes(4);
-=======
-          expect(fetchGasEstimates.mock.calls).toHaveLength(4);
->>>>>>> 7e20e7b0
         });
       });
 
       describe('given a previously unseen token', () => {
-<<<<<<< HEAD
         it('should not prevent calls to determineGasFeeSuggestions from being made periodically', async () => {
           setupGasFeeController();
           await gasFeeController.getGasFeeEstimatesAndStartPolling(undefined);
           await clock.nextAsync();
           expect(mockedDetermineGasFeeSuggestions).toHaveBeenCalledTimes(2);
-=======
-        it('should not prevent requests from being made periodically', async () => {
-          setupGasFeeController();
-          await gasFeeController.getGasFeeEstimatesAndStartPolling(undefined);
-          await clock.nextAsync();
-          expect(fetchGasEstimates.mock.calls).toHaveLength(2);
->>>>>>> 7e20e7b0
 
           gasFeeController.disconnectPoller('some-previously-unseen-token');
 
           await clock.nextAsync();
-<<<<<<< HEAD
           expect(mockedDetermineGasFeeSuggestions).toHaveBeenCalledTimes(3);
         });
       });
     });
 
-    describe('if updateWithAndStartPollingFor was called twice with different tokens', () => {
+    describe('if getGasFeeEstimatesAndStartPolling was called twice with different tokens', () => {
       it('should not prevent calls to determineGasFeeSuggestions from being made periodically', async () => {
-=======
-          expect(fetchGasEstimates.mock.calls).toHaveLength(3);
-        });
-      });
-    });
-
-    describe('if getGasFeeEstimatesAndStartPolling was called twice with different tokens', () => {
-      it('should not prevent requests from being made periodically', async () => {
->>>>>>> 7e20e7b0
         setupGasFeeController();
         const pollToken1 = await gasFeeController.getGasFeeEstimatesAndStartPolling(
           undefined,
         );
         await gasFeeController.getGasFeeEstimatesAndStartPolling(undefined);
         await clock.nextAsync();
-<<<<<<< HEAD
         expect(mockedDetermineGasFeeSuggestions).toHaveBeenCalledTimes(2);
-=======
-        expect(fetchGasEstimates.mock.calls).toHaveLength(2);
->>>>>>> 7e20e7b0
 
         gasFeeController.disconnectPoller(pollToken1);
 
         await clock.nextAsync();
-<<<<<<< HEAD
         expect(mockedDetermineGasFeeSuggestions).toHaveBeenCalledTimes(3);
       });
     });
 
-    describe('if updateWithAndStartPollingFor was never called', () => {
-=======
-        expect(fetchGasEstimates.mock.calls).toHaveLength(3);
-      });
-    });
-
     describe('if getGasFeeEstimatesAndStartPolling was never called', () => {
->>>>>>> 7e20e7b0
       it('should not throw an error', () => {
         setupGasFeeController();
         expect(() =>
@@ -739,30 +418,17 @@
   });
 
   describe('stopPolling', () => {
-<<<<<<< HEAD
-    describe('assuming that updateWithAndStartPollingFor was already called exactly once', () => {
+    describe('assuming that getGasFeeEstimatesAndStartPolling was already called exactly once', () => {
       it('should prevent calls to determineGasFeeSuggestions from being made periodically', async () => {
         setupGasFeeController();
         await gasFeeController.getGasFeeEstimatesAndStartPolling(undefined);
         await clock.nextAsync();
         expect(mockedDetermineGasFeeSuggestions).toHaveBeenCalledTimes(2);
-=======
-    describe('assuming that getGasFeeEstimatesAndStartPolling was already called once', () => {
-      it('should prevent requests from being made periodically', async () => {
-        setupGasFeeController();
-        await gasFeeController.getGasFeeEstimatesAndStartPolling(undefined);
-        await clock.nextAsync();
-        expect(fetchGasEstimates.mock.calls).toHaveLength(2);
->>>>>>> 7e20e7b0
 
         gasFeeController.stopPolling();
 
         await clock.nextAsync();
-<<<<<<< HEAD
         expect(mockedDetermineGasFeeSuggestions).toHaveBeenCalledTimes(2);
-=======
-        expect(fetchGasEstimates.mock.calls).toHaveLength(2);
->>>>>>> 7e20e7b0
       });
 
       it('should make it so that a second call to getGasFeeEstimatesAndStartPolling with the same token has the same effect as the inaugural call', async () => {
@@ -771,21 +437,13 @@
           undefined,
         );
         await clock.nextAsync();
-<<<<<<< HEAD
         expect(mockedDetermineGasFeeSuggestions).toHaveBeenCalledTimes(2);
-=======
-        expect(fetchGasEstimates.mock.calls).toHaveLength(2);
->>>>>>> 7e20e7b0
 
         gasFeeController.stopPolling();
 
         await gasFeeController.getGasFeeEstimatesAndStartPolling(pollToken);
         await clock.nextAsync();
-<<<<<<< HEAD
         expect(mockedDetermineGasFeeSuggestions).toHaveBeenCalledTimes(4);
-=======
-        expect(fetchGasEstimates.mock.calls).toHaveLength(4);
->>>>>>> 7e20e7b0
       });
 
       it('should revert the state back to its original form', async () => {
@@ -794,7 +452,6 @@
 
         gasFeeController.stopPolling();
 
-<<<<<<< HEAD
         expect(gasFeeController.state).toMatchObject({
           gasFeeEstimates: {},
           estimatedGasFeeTimeBounds: {},
@@ -803,41 +460,20 @@
       });
     });
 
-    describe('if updateWithAndStartPollingFor was called multiple times with the same token (thereby restarting the polling once)', () => {
+    describe('if getGasFeeEstimatesAndStartPolling was called multiple times with the same token (thereby restarting the polling once)', () => {
       it('should prevent calls to determineGasFeeSuggestions from being made periodically', async () => {
-=======
-        expect(gasFeeController.state.gasFeeEstimates).toStrictEqual({});
-        expect(gasFeeController.state.estimatedGasFeeTimeBounds).toStrictEqual(
-          {},
-        );
-
-        expect(gasFeeController.state.gasEstimateType).toStrictEqual('none');
-      });
-    });
-
-    describe('if getGasFeeEstimatesAndStartPolling was called multiple times with the same token (thereby restarting the polling once)', () => {
-      it('should prevent requests from being made periodically', async () => {
->>>>>>> 7e20e7b0
         setupGasFeeController();
         const pollToken = await gasFeeController.getGasFeeEstimatesAndStartPolling(
           undefined,
         );
         await gasFeeController.getGasFeeEstimatesAndStartPolling(pollToken);
         await clock.nextAsync();
-<<<<<<< HEAD
         expect(mockedDetermineGasFeeSuggestions).toHaveBeenCalledTimes(3);
-=======
-        expect(fetchGasEstimates.mock.calls).toHaveLength(3);
->>>>>>> 7e20e7b0
 
         gasFeeController.stopPolling();
 
         await clock.nextAsync();
-<<<<<<< HEAD
         expect(mockedDetermineGasFeeSuggestions).toHaveBeenCalledTimes(3);
-=======
-        expect(fetchGasEstimates.mock.calls).toHaveLength(3);
->>>>>>> 7e20e7b0
       });
 
       it('should make it so that another call to getGasFeeEstimatesAndStartPolling with a previously generated token has the same effect as the inaugural call', async () => {
@@ -847,29 +483,17 @@
         );
         await gasFeeController.getGasFeeEstimatesAndStartPolling(pollToken);
         await clock.nextAsync();
-<<<<<<< HEAD
         expect(mockedDetermineGasFeeSuggestions).toHaveBeenCalledTimes(3);
-=======
-        expect(fetchGasEstimates.mock.calls).toHaveLength(3);
->>>>>>> 7e20e7b0
 
         gasFeeController.stopPolling();
 
         await gasFeeController.getGasFeeEstimatesAndStartPolling(pollToken);
         await clock.nextAsync();
-<<<<<<< HEAD
         expect(mockedDetermineGasFeeSuggestions).toHaveBeenCalledTimes(5);
       });
     });
 
-    describe('if updateWithAndStartPollingFor was never called', () => {
-=======
-        expect(fetchGasEstimates.mock.calls).toHaveLength(5);
-      });
-    });
-
     describe('if getGasFeeEstimatesAndStartPolling was never called', () => {
->>>>>>> 7e20e7b0
       it('should not throw an error', () => {
         setupGasFeeController();
         expect(() => gasFeeController.stopPolling()).not.toThrow();
@@ -879,18 +503,11 @@
 
   describe('_fetchGasFeeEstimateData', () => {
     describe('when on any network supporting legacy gas estimation api', () => {
-<<<<<<< HEAD
-=======
-      const mockReturnValuesForFetchLegacyGasPriceEstimates = [
-        buildMockReturnValueForLegacyFetchGasPriceEstimates(),
-      ];
->>>>>>> 7e20e7b0
       const defaultConstructorOptions = {
         getIsEIP1559Compatible: jest.fn().mockResolvedValue(false),
         getCurrentNetworkLegacyGasAPICompatibility: jest
           .fn()
           .mockReturnValue(true),
-<<<<<<< HEAD
       };
       const mockDetermineGasFeeSuggestions = buildMockGasFeeStateLegacy();
 
@@ -899,31 +516,15 @@
           mockDetermineGasFeeSuggestions,
         );
       });
-=======
-        mockReturnValuesForFetchLegacyGasPriceEstimates,
-      };
->>>>>>> 7e20e7b0
 
       it('should update the state with a fetched set of estimates', async () => {
         setupGasFeeController(defaultConstructorOptions);
 
         await gasFeeController._fetchGasFeeEstimateData();
 
-<<<<<<< HEAD
         expect(gasFeeController.state).toMatchObject(
           mockDetermineGasFeeSuggestions,
         );
-=======
-        expect(gasFeeController.state.gasFeeEstimates).toStrictEqual(
-          mockReturnValuesForFetchLegacyGasPriceEstimates[0],
-        );
-
-        expect(gasFeeController.state.estimatedGasFeeTimeBounds).toStrictEqual(
-          {},
-        );
-
-        expect(gasFeeController.state.gasEstimateType).toStrictEqual('legacy');
->>>>>>> 7e20e7b0
       });
 
       it('should return the same data that it puts into state', async () => {
@@ -931,36 +532,18 @@
 
         const estimateData = await gasFeeController._fetchGasFeeEstimateData();
 
-<<<<<<< HEAD
         expect(estimateData).toMatchObject(mockDetermineGasFeeSuggestions);
       });
 
       it('should call determineGasFeeSuggestions correctly when getChainId returns a number input', async () => {
-=======
-        expect(estimateData.gasFeeEstimates).toStrictEqual(
-          mockReturnValuesForFetchLegacyGasPriceEstimates[0],
-        );
-
-        expect(estimateData.estimatedGasFeeTimeBounds).toStrictEqual({});
-
-        expect(estimateData.gasEstimateType).toStrictEqual('legacy');
-      });
-
-      it('should call fetchLegacyGasPriceEstimates correctly when getChainId returns a number input', async () => {
->>>>>>> 7e20e7b0
         setupGasFeeController({
           ...defaultConstructorOptions,
           legacyAPIEndpoint: 'http://legacy.endpoint/<chain_id>',
           getChainId: jest.fn().mockReturnValue(1),
-<<<<<<< HEAD
-=======
-          clientId: '123',
->>>>>>> 7e20e7b0
-        });
-
-        await gasFeeController._fetchGasFeeEstimateData();
-
-<<<<<<< HEAD
+        });
+
+        await gasFeeController._fetchGasFeeEstimateData();
+
         expect(mockedDetermineGasFeeSuggestions).toHaveBeenCalledWith(
           expect.objectContaining({
             fetchLegacyGasPriceEstimatesUrl: 'http://legacy.endpoint/1',
@@ -969,28 +552,14 @@
       });
 
       it('should call determineGasFeeSuggestions correctly when getChainId returns a hexstring input', async () => {
-=======
-        expect(fetchLegacyGasPriceEstimates).toHaveBeenCalledWith(
-          'http://legacy.endpoint/1',
-          '123',
-        );
-      });
-
-      it('should call fetchLegacyGasPriceEstimates correctly when getChainId returns a hexstring input', async () => {
->>>>>>> 7e20e7b0
         setupGasFeeController({
           ...defaultConstructorOptions,
           legacyAPIEndpoint: 'http://legacy.endpoint/<chain_id>',
           getChainId: jest.fn().mockReturnValue('0x1'),
-<<<<<<< HEAD
-=======
-          clientId: '123',
->>>>>>> 7e20e7b0
-        });
-
-        await gasFeeController._fetchGasFeeEstimateData();
-
-<<<<<<< HEAD
+        });
+
+        await gasFeeController._fetchGasFeeEstimateData();
+
         expect(mockedDetermineGasFeeSuggestions).toHaveBeenCalledWith(
           expect.objectContaining({
             fetchLegacyGasPriceEstimatesUrl: 'http://legacy.endpoint/1',
@@ -999,43 +568,23 @@
       });
 
       it('should call determineGasFeeSuggestions correctly when getChainId returns a numeric string input', async () => {
-=======
-        expect(fetchLegacyGasPriceEstimates).toHaveBeenCalledWith(
-          'http://legacy.endpoint/1',
-          '123',
-        );
-      });
-
-      it('should call fetchLegacyGasPriceEstimates correctly when getChainId returns a numeric string input', async () => {
->>>>>>> 7e20e7b0
         setupGasFeeController({
           ...defaultConstructorOptions,
           legacyAPIEndpoint: 'http://legacy.endpoint/<chain_id>',
           getChainId: jest.fn().mockReturnValue('1'),
-<<<<<<< HEAD
-=======
-          clientId: '123',
->>>>>>> 7e20e7b0
-        });
-
-        await gasFeeController._fetchGasFeeEstimateData();
-
-<<<<<<< HEAD
+        });
+
+        await gasFeeController._fetchGasFeeEstimateData();
+
         expect(mockedDetermineGasFeeSuggestions).toHaveBeenCalledWith(
           expect.objectContaining({
             fetchLegacyGasPriceEstimatesUrl: 'http://legacy.endpoint/1',
           }),
-=======
-        expect(fetchLegacyGasPriceEstimates).toHaveBeenCalledWith(
-          'http://legacy.endpoint/1',
-          '123',
->>>>>>> 7e20e7b0
         );
       });
     });
 
     describe('when on any network supporting EIP-1559', () => {
-<<<<<<< HEAD
       const defaultConstructorOptions = {
         getIsEIP1559Compatible: jest.fn().mockResolvedValue(true),
       };
@@ -1046,36 +595,14 @@
           mockDetermineGasFeeSuggestions,
         );
       });
-=======
-      const mockReturnValuesForFetchGasEstimates = [
-        buildMockReturnValueForFetchGasEstimates(),
-      ];
-      const defaultConstructorOptions = {
-        getIsEIP1559Compatible: jest.fn().mockResolvedValue(true),
-        mockReturnValuesForFetchGasEstimates,
-      };
->>>>>>> 7e20e7b0
 
       it('should update the state with a fetched set of estimates', async () => {
         setupGasFeeController(defaultConstructorOptions);
 
         await gasFeeController._fetchGasFeeEstimateData();
 
-<<<<<<< HEAD
         expect(gasFeeController.state).toMatchObject(
           mockDetermineGasFeeSuggestions,
-=======
-        expect(gasFeeController.state.gasFeeEstimates).toStrictEqual(
-          mockReturnValuesForFetchGasEstimates[0],
-        );
-
-        expect(gasFeeController.state.estimatedGasFeeTimeBounds).toStrictEqual(
-          {},
-        );
-
-        expect(gasFeeController.state.gasEstimateType).toStrictEqual(
-          'fee-market',
->>>>>>> 7e20e7b0
         );
       });
 
@@ -1084,36 +611,18 @@
 
         const estimateData = await gasFeeController._fetchGasFeeEstimateData();
 
-<<<<<<< HEAD
         expect(estimateData).toMatchObject(mockDetermineGasFeeSuggestions);
       });
 
       it('should call determineGasFeeSuggestions correctly when getChainId returns a number input', async () => {
-=======
-        expect(estimateData.gasFeeEstimates).toStrictEqual(
-          mockReturnValuesForFetchGasEstimates[0],
-        );
-
-        expect(estimateData.estimatedGasFeeTimeBounds).toStrictEqual({});
-
-        expect(estimateData.gasEstimateType).toStrictEqual('fee-market');
-      });
-
-      it('should call fetchGasEstimates correctly when getChainId returns a number input', async () => {
->>>>>>> 7e20e7b0
         setupGasFeeController({
           ...defaultConstructorOptions,
           EIP1559APIEndpoint: 'http://eip-1559.endpoint/<chain_id>',
           getChainId: jest.fn().mockReturnValue(1),
-<<<<<<< HEAD
-=======
-          clientId: '123',
->>>>>>> 7e20e7b0
-        });
-
-        await gasFeeController._fetchGasFeeEstimateData();
-
-<<<<<<< HEAD
+        });
+
+        await gasFeeController._fetchGasFeeEstimateData();
+
         expect(mockedDetermineGasFeeSuggestions).toHaveBeenCalledWith(
           expect.objectContaining({
             fetchGasEstimatesUrl: 'http://eip-1559.endpoint/1',
@@ -1122,28 +631,14 @@
       });
 
       it('should call determineGasFeeSuggestions correctly when getChainId returns a hexstring input', async () => {
-=======
-        expect(fetchGasEstimates).toHaveBeenCalledWith(
-          'http://eip-1559.endpoint/1',
-          '123',
-        );
-      });
-
-      it('should call fetchGasEstimates correctly when getChainId returns a hexstring input', async () => {
->>>>>>> 7e20e7b0
         setupGasFeeController({
           ...defaultConstructorOptions,
           EIP1559APIEndpoint: 'http://eip-1559.endpoint/<chain_id>',
           getChainId: jest.fn().mockReturnValue('0x1'),
-<<<<<<< HEAD
-=======
-          clientId: '123',
->>>>>>> 7e20e7b0
-        });
-
-        await gasFeeController._fetchGasFeeEstimateData();
-
-<<<<<<< HEAD
+        });
+
+        await gasFeeController._fetchGasFeeEstimateData();
+
         expect(mockedDetermineGasFeeSuggestions).toHaveBeenCalledWith(
           expect.objectContaining({
             fetchGasEstimatesUrl: 'http://eip-1559.endpoint/1',
@@ -1152,37 +647,18 @@
       });
 
       it('should call determineGasFeeSuggestions correctly when getChainId returns a numeric string input', async () => {
-=======
-        expect(fetchGasEstimates).toHaveBeenCalledWith(
-          'http://eip-1559.endpoint/1',
-          '123',
-        );
-      });
-
-      it('should call fetchGasEstimates correctly when getChainId returns a numeric string input', async () => {
->>>>>>> 7e20e7b0
         setupGasFeeController({
           ...defaultConstructorOptions,
           EIP1559APIEndpoint: 'http://eip-1559.endpoint/<chain_id>',
           getChainId: jest.fn().mockReturnValue('1'),
-<<<<<<< HEAD
-=======
-          clientId: '123',
->>>>>>> 7e20e7b0
-        });
-
-        await gasFeeController._fetchGasFeeEstimateData();
-
-<<<<<<< HEAD
+        });
+
+        await gasFeeController._fetchGasFeeEstimateData();
+
         expect(mockedDetermineGasFeeSuggestions).toHaveBeenCalledWith(
           expect.objectContaining({
             fetchGasEstimatesUrl: 'http://eip-1559.endpoint/1',
           }),
-=======
-        expect(fetchGasEstimates).toHaveBeenCalledWith(
-          'http://eip-1559.endpoint/1',
-          '123',
->>>>>>> 7e20e7b0
         );
       });
     });
